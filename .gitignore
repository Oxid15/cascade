--- conflicted
+++ resolved
@@ -1,10 +1,7 @@
 #python
 __pycache__/
-<<<<<<< HEAD
+venv
 # docs/build
-=======
-venv
->>>>>>> f74c5f57
 
 #cascade
 .cascade/
