import setuptools


with open("README.md", "r", encoding="utf-8") as fh:
    long_description = fh.read()

setuptools.setup(
    name="cascade-ml",
<<<<<<< HEAD
    version='0.8.0-alpha',
=======
    version='0.7.3',
>>>>>>> fb92b6f6
    author='Ilia Moiseev',
    author_email='ilia.moiseev.5@yandex.ru',
    license='Apache License 2.0',
    description="ML-Engineering library",
    long_description=long_description,
    long_description_content_type="text/markdown",
    url="https://github.com/oxid15/cascade",
    project_urls={
        "Documentation": "https://oxid15.github.io/cascade",
    },
    classifiers=[
        "Programming Language :: Python :: 3",
        "Operating System :: OS Independent"
    ],
    package_dir={"cascade": "./cascade",
                 'cascade_utils': './cascade/utils'},
    packages=setuptools.find_packages(),
    python_requires=">=3.8",
    install_requires=[
        'tqdm>=4.64.1',
        'numpy>=1.18.5',
        'pandas>=1.4.0',
        'deepdiff>=5.8.0',
        'pendulum>=2.1.2',
        'plotly>=5.7.0',
        'flatten_json>=0.1.13',
        'pyyaml>=5.4.1'
    ]
)<|MERGE_RESOLUTION|>--- conflicted
+++ resolved
@@ -6,11 +6,7 @@
 
 setuptools.setup(
     name="cascade-ml",
-<<<<<<< HEAD
     version='0.8.0-alpha',
-=======
-    version='0.7.3',
->>>>>>> fb92b6f6
     author='Ilia Moiseev',
     author_email='ilia.moiseev.5@yandex.ru',
     license='Apache License 2.0',
