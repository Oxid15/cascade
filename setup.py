--- conflicted
+++ resolved
@@ -33,10 +33,7 @@
         "pendulum>=2.1.2",
         "flatten_json>=0.1.13",
         "pyyaml>=5.4.1",
-<<<<<<< HEAD
+        "coolname>=2.0.0",
         "click>=8.0.0",
-=======
-        "coolname>=2.0.0",
->>>>>>> 5b7b5867
     ],
 )