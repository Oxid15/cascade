--- conflicted
+++ resolved
@@ -48,9 +48,6 @@
             Meta can be anything that is worth to document about the dataset and its data.
             This is done in form of list to enable cascade-like calls in Modifiers and Samplers.
         """
-<<<<<<< HEAD
-        return [{'name': repr(self)}]
-=======
         meta = {'name': repr(self)}
         meta.update(self.meta_prefix)
         return [meta]
@@ -67,7 +64,6 @@
         """
         rp = super().__repr__()
         return rp[1:].split()[0]
->>>>>>> 6e86c782
 
 
 class Iterator(Dataset):
