"""
Copyright 2022-2023 Ilia Moiseev

Licensed under the Apache License, Version 2.0 (the "License");
you may not use this file except in compliance with the License.
You may obtain a copy of the License at

   http://www.apache.org/licenses/LICENSE-2.0

Unless required by applicable law or agreed to in writing, software
distributed under the License is distributed on an "AS IS" BASIS,
WITHOUT WARRANTIES OR CONDITIONS OF ANY KIND, either express or implied.
See the License for the specific language governing permissions and
limitations under the License.
"""

from typing import List, Union, Dict, Any

import pendulum
import pandas as pd
from flatten_json import flatten
from deepdiff import DeepDiff

from ..models import ModelRepo
from . import Server, MetaViewer


class HistoryViewer(Server):
    """
    The tool which allows user to visualize training history of model versions.
    Uses shows how metrics of models changed over time and how
    models with different hyperparameters depend on each other.
    """

    def __init__(
        self,
        repo: ModelRepo,
        last_lines: Union[int, None] = None,
        last_models: Union[int, None] = None,
    ) -> None:
        """
        Parameters
        ----------
        repo: cascade.models.ModelRepo
            Repo to be viewed
        last_lines: int, optional
            Constraints the number of lines back from the last one to view
        last_models: int, optional
            For each line constraints the number of models back from the last one to view
        """
        self._repo = repo
        self._last_lines = last_lines
        self._last_models = last_models
        self._make_table()

    def _make_table(self) -> None:
        metas = []
        params = []

        line_names = self._repo.get_line_names()
        if self._last_lines is not None:
            # Takes last N lines in correct order
            line_names = line_names[-self._last_lines :]

        for line_name in line_names:
            line = self._repo[line_name]
            view = MetaViewer(line.root, filt={"type": "model"})

            for i in range(len(line))[: self._last_models]:
                new_meta = {"line": line.root, "model": i}
                try:
                    # TODO: to take only first is not good...
                    meta = view[i][0]
                except IndexError:
                    meta = {}

                new_meta.update(flatten(meta))
                metas.append(new_meta)

                p = {
                    "line": line.root,
                }
                if "params" in meta:
                    if len(meta["params"]) > 0:
                        p.update(flatten({"params": meta["params"]}))
                params.append(p)

        self._table = pd.DataFrame(metas)
        self._params = params
        if "saved_at" in self._table:
            self._table = self._table.sort_values("saved_at")

    @staticmethod
    def _diff(p1: Dict[Any, Any], params: Dict[Any, Any]) -> List:
        diff = [DeepDiff(p1, p2) for p2 in params]
        changed = [0 for _ in range(len(params))]
        for i in range(len(changed)):
            if "values_changed" in diff[i]:
                changed[i] += len(diff[i]["values_changed"])
            if "dictionary_item_added" in diff[i]:
                changed[i] += len(diff[i]["dictionary_item_added"])
            if "dictionary_item_removed" in diff[i]:
                changed[i] += len(diff[i]["dictionary_item_removed"])
        return changed

    @staticmethod
    def _specific_argmin(arr, self_index) -> int:
        arg_min = 0
        for i in range(len(arr)):
            if arr[i] <= arr[arg_min] and i != self_index:
                arg_min = i
        return arg_min

    def _preprocess_metric(self, metric):
        if not isinstance(metric, str):
            raise ValueError(f"Metric {metric} is not a string")
        # After flatten 'metrics_' will be added to the metric name
        if not metric.startswith("metrics_"):
            metric = "metrics_" + metric
        assert (
            metric in self._table
        ), f'Metric {metric.replace("metrics_", "")} is not in the repo'

        return metric

    def plot(self, metric: str, show: bool = False) -> Any:
        """
        Plots training history of model versions using plotly.

        Parameters
        ----------
        metric: str
            Metric should be present in meta of at least one model in repo
        show: bool, optional
            Whether to return and show or just return figure
        """
        try:
            import plotly
        except ModuleNotFoundError:
            self._raise_cannot_import_plotly()
        else:
            from plotly import express as px
            from plotly import graph_objects as go

        metric = self._preprocess_metric(metric)

        # turn time into evenly spaced intervals
        time = [i for i in range(len(self._table))]
        lines = self._table["line"].unique()

        cmap = px.colors.qualitative.Plotly
        cmap_len = len(px.colors.qualitative.Plotly)
        line_cols = {line: cmap[i % cmap_len] for i, line in enumerate(lines)}

<<<<<<< HEAD
        self._table["time"] = time
        self._table["color"] = [line_cols[line] for line in self._table["line"]]
        table = self._table.fillna("")
=======
        self._table['time'] = time
        self._table['color'] = [line_cols[line] for line in self._table['line']]
        
        columns2fill = [col for col in self._table.columns if not col.startswith('metrics_')]
        table = self._table.fillna({name: '' for name in columns2fill})
>>>>>>> 2709629e

        # plot each model against metric
        # with all metadata on hover

        hover_cols = [name for name in pd.DataFrame(self._params).columns]
        if 'saved_at' in table.columns:
            hover_cols = ['saved_at'] + hover_cols
        fig = px.scatter(
            table,
            x="time",
            y=metric,
<<<<<<< HEAD
            hover_data=["model"]
            + [name for name in pd.DataFrame(self._params).columns],
            color="line",
=======
            hover_data=hover_cols,
            color='line'
>>>>>>> 2709629e
        )

        # determine connections between models
        # plot each one with respected color

        for line in lines:
            params = [p for p in self._params if p["line"] == line]
            edges = []
            for i in range(len(params)):
                if i == 0:
                    edges.append(0)
                    continue
                else:
                    diff = self._diff(params[i], params[:i])
                    edges.append(self._specific_argmin(diff, i))

            xs = []
            ys = []
            t = table.loc[table["line"] == line]
            for i, e in enumerate(edges):
                xs += [t["time"].iloc[i], t["time"].iloc[e], None]
                ys += [t[metric].iloc[i], t[metric].iloc[e], None]

            fig.add_trace(
                go.Scatter(
                    x=xs,
                    y=ys,
                    mode="lines",
                    marker={"color": t["color"].iloc[0]},
                    name=line,
                    hoverinfo="none",
                )
            )

        # Create human-readable ticks
        now = pendulum.now(tz="UTC")
        time_text = table["saved_at"].apply(
            lambda t: t if t == "" else pendulum.parse(t).diff_for_humans(now)
        )

        fig.update_layout(
            hovermode="x",
            xaxis=dict(
                tickmode="array",
                tickvals=[i for i in range(len(time))],
                ticktext=time_text,
            ),
        )
        if show:
            fig.show()

        return fig

    def serve(self, metric: Union[str, None] = None, **kwargs: Any) -> None:
        """
        Runs dash-based server with HistoryViewer, updating plots in real-time.

        Parameters
        ----------
        metric, optional:
            One of the metrics in the repo. May be left None and chosen later in
            the interface
        **kwargs
            Arguments for app.run_server() for example port or host
        Note
        ----
        This feature needs `dash` to be installed.
        """
        # Conditional import
        try:
            import dash
        except ModuleNotFoundError:
            self._raise_cannot_import_dash()
        else:
            from dash import Input, Output, html, dcc

        try:
            import plotly
        except ModuleNotFoundError:
            self._raise_cannot_import_plotly()
        else:
            from plotly import graph_objects as go

        app = dash.Dash()
        fig = self.plot(metric) if metric is not None else go.Figure()

        app.layout = html.Div(
            [
                html.H1(
                    id="viewer-title",
                    children=f"HistoryViewer in {self._repo}",
                    style={
                        "textAlign": "center",
                        "color": "#084c61",
                        "font-family": "Montserrat",
                    },
                ),
                dcc.Dropdown(
                    id="metric-dropwdown",
                    options=[
                        col.replace("metrics_", "")
                        for col in self._table.columns
                        if col.startswith("metrics_")
                    ],
                    value=metric,
                ),
                dcc.Graph(id="history-figure", figure=fig),
                dcc.Interval(id="history-interval", interval=1000 * 3),
            ]
        )

        @app.callback(
            Output("viewer-title", "children"), Input("history-interval", "n_intervals")
        )
        def update_title(n_intervals):
            return f"HistoryViewer in {self._repo}"

        @app.callback(
            Output("metric-dropwdown", "options"),
            Input("history-interval", "n_intervals"),
        )
        def update_dropdown(n_intervals):
            return [
                col.replace("metrics_", "")
                for col in self._table.columns
                if col.startswith("metrics_")
            ]

        @app.callback(
            Output("history-figure", "figure"),
            Input("history-interval", "n_intervals"),
            Input("metric-dropwdown", component_property="value"),
            prevent_initial_call=True,
        )
        def update_history(n_intervals, metric):
            self._repo.reload()
            self._make_table()
            return self.plot(metric) if metric is not None else go.Figure()

        app.run_server(use_reloader=False, **kwargs)<|MERGE_RESOLUTION|>--- conflicted
+++ resolved
@@ -152,17 +152,11 @@
         cmap_len = len(px.colors.qualitative.Plotly)
         line_cols = {line: cmap[i % cmap_len] for i, line in enumerate(lines)}
 
-<<<<<<< HEAD
-        self._table["time"] = time
-        self._table["color"] = [line_cols[line] for line in self._table["line"]]
-        table = self._table.fillna("")
-=======
         self._table['time'] = time
         self._table['color'] = [line_cols[line] for line in self._table['line']]
         
         columns2fill = [col for col in self._table.columns if not col.startswith('metrics_')]
         table = self._table.fillna({name: '' for name in columns2fill})
->>>>>>> 2709629e
 
         # plot each model against metric
         # with all metadata on hover
@@ -174,14 +168,8 @@
             table,
             x="time",
             y=metric,
-<<<<<<< HEAD
-            hover_data=["model"]
-            + [name for name in pd.DataFrame(self._params).columns],
-            color="line",
-=======
             hover_data=hover_cols,
             color='line'
->>>>>>> 2709629e
         )
 
         # determine connections between models
