"""
Copyright 2022-2023 Ilia Moiseev

Licensed under the Apache License, Version 2.0 (the "License");
you may not use this file except in compliance with the License.
You may obtain a copy of the License at

   http://www.apache.org/licenses/LICENSE-2.0

Unless required by applicable law or agreed to in writing, software
distributed under the License is distributed on an "AS IS" BASIS,
WITHOUT WARRANTIES OR CONDITIONS OF ANY KIND, either express or implied.
See the License for the specific language governing permissions and
limitations under the License.
"""

from typing import List, Union, Dict, Any

import pendulum
import pandas as pd
from flatten_json import flatten
from deepdiff import DeepDiff

from ..models import ModelRepo
from . import Server, MetaViewer


class HistoryViewer(Server):
    """
    The tool which allows user to visualize training history of model versions.
    Uses shows how metrics of models changed over time and how
    models with different hyperparameters depend on each other.
    """

    def __init__(
        self,
        repo: ModelRepo,
        last_lines: Union[int, None] = None,
        last_models: Union[int, None] = None,
    ) -> None:
        """
        Parameters
        ----------
        repo: cascade.models.ModelRepo
            Repo to be viewed
        last_lines: int, optional
            Constraints the number of lines back from the last one to view
        last_models: int, optional
            For each line constraints the number of models back from the last one to view
        """
        self._repo = repo
        self._last_lines = last_lines
        self._last_models = last_models
        self._make_table()

    def _make_table(self) -> None:
        metas = []
        params = []

        line_names = self._repo.get_line_names()
        if self._last_lines is not None:
            # Takes last N lines in correct order
            line_names = line_names[-self._last_lines :]

        for line_name in line_names:
            line = self._repo[line_name]
            view = MetaViewer(line.root, filt={"type": "model"})

<<<<<<< HEAD
            for i in range(len(line))[: self._last_models]:
                new_meta = {"line": line.root, "model": i}
=======
            last_models = self._last_models if self._last_models is not None else 0
            for i in range(len(line))[-last_models:]:
                new_meta = {"line": line.root, "num": i}
>>>>>>> c870afe7
                try:
                    # TODO: to take only first is not good...
                    meta = view[i][0]
                except IndexError:
                    meta = {}

                new_meta.update(flatten(meta))
                metas.append(new_meta)

                p = {
                    "line": line.root,
                }
                if "params" in meta:
                    if len(meta["params"]) > 0:
                        p.update(flatten({"params": meta["params"]}))
                params.append(p)

        self._table = pd.DataFrame(metas)
        self._params = params
        if "saved_at" in self._table:
            self._table = self._table.sort_values("saved_at")

    @staticmethod
    def _diff(p1: Dict[Any, Any], params: Dict[Any, Any]) -> List:
        diff = [DeepDiff(p1, p2) for p2 in params]
        changed = [0 for _ in range(len(params))]
        for i in range(len(changed)):
            if "values_changed" in diff[i]:
                changed[i] += len(diff[i]["values_changed"])
            if "dictionary_item_added" in diff[i]:
                changed[i] += len(diff[i]["dictionary_item_added"])
            if "dictionary_item_removed" in diff[i]:
                changed[i] += len(diff[i]["dictionary_item_removed"])
        return changed

    @staticmethod
    def _specific_argmin(arr, self_index) -> int:
        arg_min = 0
        for i in range(len(arr)):
            if arr[i] <= arr[arg_min] and i != self_index:
                arg_min = i
        return arg_min

    def _preprocess_metric(self, metric):
        if not isinstance(metric, str):
            raise ValueError(f"Metric {metric} is not a string")
        # After flatten 'metrics_' will be added to the metric name
        if not metric.startswith("metrics_"):
            metric = "metrics_" + metric
        assert (
            metric in self._table
        ), f'Metric {metric.replace("metrics_", "")} is not in the repo'

        return metric

    def plot(self, metric: str, show: bool = False) -> Any:
        """
        Plots training history of model versions using plotly.

        Parameters
        ----------
        metric: str
            Metric should be present in meta of at least one model in repo
        show: bool, optional
            Whether to return and show or just return figure
        """
        try:
            import plotly
        except ModuleNotFoundError:
            self._raise_cannot_import_plotly()
        else:
            from plotly import express as px
            from plotly import graph_objects as go

        metric = self._preprocess_metric(metric)

        # turn time into evenly spaced intervals
        time = [i for i in range(len(self._table))]
        lines = self._table["line"].unique()

        cmap = px.colors.qualitative.Plotly
        cmap_len = len(px.colors.qualitative.Plotly)
        line_cols = {line: cmap[i % cmap_len] for i, line in enumerate(lines)}

        self._table["time"] = time
        self._table["color"] = [line_cols[line] for line in self._table["line"]]
<<<<<<< HEAD

        columns2fill = [
            col for col in self._table.columns if not col.startswith("metrics_")
        ]
        table = self._table.fillna({name: "" for name in columns2fill})
=======
        table = self._table.fillna("")
>>>>>>> c870afe7

        # plot each model against metric
        # with all metadata on hover

<<<<<<< HEAD
        hover_cols = [name for name in pd.DataFrame(self._params).columns]
        if "saved_at" in table.columns:
            hover_cols = ["saved_at"] + hover_cols
        hover_cols = ["model"] + hover_cols
        fig = px.scatter(table, x="time", y=metric, hover_data=hover_cols, color="line")
=======
        fig = px.scatter(
            table,
            x="time",
            y=metric,
            hover_data=[name for name in pd.DataFrame(self._params).columns],
            color="line",
        )
>>>>>>> c870afe7

        # determine connections between models
        # plot each one with respected color

        for line in lines:
            params = [p for p in self._params if p["line"] == line]
            edges = []
            for i in range(len(params)):
                if i == 0:
                    edges.append(0)
                    continue
                else:
                    diff = self._diff(params[i], params[:i])
                    edges.append(self._specific_argmin(diff, i))

            xs = []
            ys = []
            t = table.loc[table["line"] == line]
            for i, e in enumerate(edges):
                xs += [t["time"].iloc[i], t["time"].iloc[e], None]
                ys += [t[metric].iloc[i], t[metric].iloc[e], None]

            fig.add_trace(
                go.Scatter(
                    x=xs,
                    y=ys,
                    mode="lines",
                    marker={"color": t["color"].iloc[0]},
                    name=line,
                    hoverinfo="none",
                )
            )

        # Create human-readable ticks
        now = pendulum.now(tz="UTC")
        time_text = table["saved_at"].apply(
            lambda t: t if t == "" else pendulum.parse(t).diff_for_humans(now)
        )

        fig.update_layout(
            hovermode="x",
            xaxis=dict(
                tickmode="array",
                tickvals=[i for i in range(len(time))],
                ticktext=time_text,
            ),
        )
        if show:
            fig.show()

        return fig

    def serve(self, metric: Union[str, None] = None, **kwargs: Any) -> None:
        """
        Runs dash-based server with HistoryViewer, updating plots in real-time.

        Parameters
        ----------
        metric, optional:
            One of the metrics in the repo. May be left None and chosen later in
            the interface
        **kwargs
            Arguments for app.run_server() for example port or host
        Note
        ----
        This feature needs `dash` to be installed.
        """
        # Conditional import
        try:
            import dash
        except ModuleNotFoundError:
            self._raise_cannot_import_dash()
        else:
            from dash import Input, Output, html, dcc

        try:
            import plotly
        except ModuleNotFoundError:
            self._raise_cannot_import_plotly()
        else:
            from plotly import graph_objects as go

        app = dash.Dash()
        fig = self.plot(metric) if metric is not None else go.Figure()

        app.layout = html.Div(
            [
                html.H1(
                    id="viewer-title",
                    children=f"HistoryViewer in {self._repo}",
                    style={
                        "textAlign": "center",
                        "color": "#084c61",
                        "font-family": "Montserrat",
                    },
                ),
                dcc.Dropdown(
                    id="metric-dropwdown",
                    options=[
                        col.replace("metrics_", "")
                        for col in self._table.columns
                        if col.startswith("metrics_")
                    ],
                    value=metric,
                ),
                dcc.Graph(id="history-figure", figure=fig),
                dcc.Interval(id="history-interval", interval=1000 * 3),
            ]
        )

        @app.callback(
            Output("viewer-title", "children"), Input("history-interval", "n_intervals")
        )
        def update_title(n_intervals):
            return f"HistoryViewer in {self._repo}"

        @app.callback(
<<<<<<< HEAD
            Output("metric-dropwdown", "options"),
            Input("history-interval", "n_intervals"),
        )
        def update_dropdown(n_intervals):
            return [
                col.replace("metrics_", "")
                for col in self._table.columns
                if col.startswith("metrics_")
            ]

        @app.callback(
=======
>>>>>>> c870afe7
            Output("history-figure", "figure"),
            Input("history-interval", "n_intervals"),
            Input("metric-dropwdown", component_property="value"),
            prevent_initial_call=True,
        )
        def update_history(n_intervals, metric):
            self._repo.reload()
            self._make_table()
            return self.plot(metric) if metric is not None else go.Figure()

        app.run_server(use_reloader=False, **kwargs)<|MERGE_RESOLUTION|>--- conflicted
+++ resolved
@@ -66,14 +66,9 @@
             line = self._repo[line_name]
             view = MetaViewer(line.root, filt={"type": "model"})
 
-<<<<<<< HEAD
-            for i in range(len(line))[: self._last_models]:
-                new_meta = {"line": line.root, "model": i}
-=======
             last_models = self._last_models if self._last_models is not None else 0
             for i in range(len(line))[-last_models:]:
-                new_meta = {"line": line.root, "num": i}
->>>>>>> c870afe7
+                new_meta = {"line": line.root, "model": i}
                 try:
                     # TODO: to take only first is not good...
                     meta = view[i][0]
@@ -160,34 +155,21 @@
 
         self._table["time"] = time
         self._table["color"] = [line_cols[line] for line in self._table["line"]]
-<<<<<<< HEAD
+        table = self._table.fillna("")
 
         columns2fill = [
             col for col in self._table.columns if not col.startswith("metrics_")
         ]
         table = self._table.fillna({name: "" for name in columns2fill})
-=======
-        table = self._table.fillna("")
->>>>>>> c870afe7
 
         # plot each model against metric
         # with all metadata on hover
 
-<<<<<<< HEAD
         hover_cols = [name for name in pd.DataFrame(self._params).columns]
         if "saved_at" in table.columns:
             hover_cols = ["saved_at"] + hover_cols
         hover_cols = ["model"] + hover_cols
         fig = px.scatter(table, x="time", y=metric, hover_data=hover_cols, color="line")
-=======
-        fig = px.scatter(
-            table,
-            x="time",
-            y=metric,
-            hover_data=[name for name in pd.DataFrame(self._params).columns],
-            color="line",
-        )
->>>>>>> c870afe7
 
         # determine connections between models
         # plot each one with respected color
@@ -305,7 +287,6 @@
             return f"HistoryViewer in {self._repo}"
 
         @app.callback(
-<<<<<<< HEAD
             Output("metric-dropwdown", "options"),
             Input("history-interval", "n_intervals"),
         )
@@ -317,8 +298,6 @@
             ]
 
         @app.callback(
-=======
->>>>>>> c870afe7
             Output("history-figure", "figure"),
             Input("history-interval", "n_intervals"),
             Input("metric-dropwdown", component_property="value"),
