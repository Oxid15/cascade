"""
Copyright 2022-2024 Ilia Moiseev

Licensed under the Apache License, Version 2.0 (the "License");
you may not use this file except in compliance with the License.
You may obtain a copy of the License at

   http://www.apache.org/licenses/LICENSE-2.0

Unless required by applicable law or agreed to in writing, software
distributed under the License is distributed on an "AS IS" BASIS,
WITHOUT WARRANTIES OR CONDITIONS OF ANY KIND, either express or implied.
See the License for the specific language governing permissions and
limitations under the License.
"""

from typing import Any, Callable, Optional

from tqdm import tqdm

<<<<<<< HEAD
from ..data import Dataset, T
from .validator import DataValidationException, Validator, prettify_items
=======
from ..data.dataset import BaseDataset, T
from . import DataValidationException, Validator
from .validator import prettify_items
>>>>>>> 8cdfa278


class DataleakValidator(Validator):
    def __init__(
        self,
        train_ds: BaseDataset[T],
        test_ds: BaseDataset[T],
        hash_fn: Optional[Callable[[Any], str]] = None,
        **kwargs: Any,
    ) -> None:
        """
        Checks if two datasets have identical items

        Calculates `hash_fn` to identify items
        Uses python `hash` as default, but can be customized

        Parameters
        ----------
        train_ds : Dataset[T]
            Train dataset
        test_ds : Dataset[T]
            Test or evaluation dataset
        hash_fn : Optional[Callable[[Any], str]]
            Hash function, by default None

        Raises
        ------
        DataValidationException
            If identical items found

        Example
        -------
        >>> from cascade.meta import DataleakValidator
        >>> from cascade.data import Wrapper
        >>> import numpy as np
        >>> train_ds = Wrapper(np.zeros((5, 2)))
        >>> test_ds = Wrapper(np.zeros((5, 2)))
        >>> from cascade.meta import DataleakValidator, numpy_md5
        >>> DataleakValidator(train_ds, test_ds, hash_fn=numpy_md5)
        Traceback (most recent call last):
        ...
        cascade.meta.validator.DataValidationException: Train and test datasets have 25 repeating pairs
        Train indices: 0, 0, 0, 0, 0 ... 4, 4, 4, 4, 4
        Test indices: 0, 1, 2, 3, 4 ... 0, 1, 2, 3, 4
        """
        if hash_fn is None:
            hash_fn = hash

        train_hashes = [
            hash_fn(item) for item in tqdm(train_ds, desc="Retrieve train data")
        ]
        test_hashes = [
            hash_fn(item) for item in tqdm(test_ds, desc="Retrieve test data")
        ]

        train_repeating_idx = []
        test_repeating_idx = []
        for i, train_hash in enumerate(train_hashes):
            for j, test_hash in enumerate(test_hashes):
                if train_hash == test_hash:
                    train_repeating_idx.append(i)
                    test_repeating_idx.append(j)

        size = len(train_repeating_idx)
        if size > 0:
            raise DataValidationException(
                f"Train and test datasets have {size} repeating pairs\n"
                f"Train indices: {prettify_items(train_repeating_idx)}\n"
                f"Test indices: {prettify_items(test_repeating_idx)}"
            )
        else:
            print("OK!")

        super().__init__(self, train_ds, **kwargs)<|MERGE_RESOLUTION|>--- conflicted
+++ resolved
@@ -18,14 +18,9 @@
 
 from tqdm import tqdm
 
-<<<<<<< HEAD
-from ..data import Dataset, T
-from .validator import DataValidationException, Validator, prettify_items
-=======
 from ..data.dataset import BaseDataset, T
 from . import DataValidationException, Validator
 from .validator import prettify_items
->>>>>>> 8cdfa278
 
 
 class DataleakValidator(Validator):
