"""
Copyright 2022-2024 Ilia Moiseev

Licensed under the Apache License, Version 2.0 (the "License");
you may not use this file except in compliance with the License.
You may obtain a copy of the License at

   http://www.apache.org/licenses/LICENSE-2.0

Unless required by applicable law or agreed to in writing, software
distributed under the License is distributed on an "AS IS" BASIS,
WITHOUT WARRANTIES OR CONDITIONS OF ANY KIND, either express or implied.
See the License for the specific language governing permissions and
limitations under the License.
"""

import os
<<<<<<< HEAD
from typing import Any, Dict, List, Union
=======
from typing import Any, List, Optional, Union
>>>>>>> 3c33bb60

import pandas as pd
import pendulum
from flatten_json import flatten

from ..base import MetaHandler
from ..models import Model, ModelLine, Repo, SingleLineRepo
from . import MetaViewer, Server


class MetricViewer:
    """
    Interface for viewing metrics in model meta files
    uses ModelRepo to extract metrics of all models if any.
    As metrics it uses data from `metrics` field in models'
    meta and as parameters it uses `params` field.
    """

    def __init__(
        self, repo: Union[Repo, ModelLine], scope: Union[int, str, slice, None] = None
    ) -> None:
        """
        Parameters
        ----------
        repo: ModelRepo
            ModelRepo object to extract metrics from
        scope: Union[int, str, slice]
            Index or a name of line to view. Can be set using `__getitem__`
        """
        if isinstance(repo, ModelLine):
            repo = SingleLineRepo(repo)

        meta = MetaHandler.read_dir(repo.get_root())
        if "cascade_version" not in meta[0]:
            raise RuntimeError("This repository was created before 0.13.0 and has incompatible"
                               f" metric format. Please, migrate the repo in {repo.get_root()}"
                               " to be able to use the viewer."
                               "Use cascade.base.utils.migrate_repo_v0_13")

        self._repo = repo
        self._scope = scope
        self._metrics = []
        self.reload_table()

    def __getitem__(self, key: Union[int, str, slice]):
        """
        Sets the scope of the viewer after creation.
        Basically creates new viewer with another scope.
        """
        return MetricViewer(self._repo, scope=key)

    def reload_table(self) -> None:
        def create_metric(meta: Dict[str, Any]) -> Dict[str, Any]:
            metric = {"line": line, "num": i}
            if "created_at" in meta:
                metric["created_at"] = pendulum.parse(meta["created_at"])
                if "saved_at" in meta:
                    metric["saved"] = pendulum.parse(
                        meta["saved_at"]
                    ).diff_for_humans(metric["created_at"])

            if "params" in meta:
                metric.update(meta["params"])
            if "tags" in meta:
                metric["tags"] = meta["tags"]
            if "comments" in meta:
                metric["comment_count"] = len(meta["comments"])
            if "links" in meta:
                metric["link_count"] = len(meta["links"])
            
            return metric

        self._metrics = []
        selected_names = self._repo.get_line_names()

        if self._scope is not None:
            selected_names = selected_names[self._scope]
            if not isinstance(selected_names, list):
                selected_names = [selected_names]

        for name in selected_names:
            line = self._repo[name]
            viewer_root = line.get_root()

            view = MetaViewer(viewer_root, filt={"type": "model"})

            for i in range(len(line)):
                try:
                    meta = view[i][-1]  # Takes last model from meta
                except IndexError:
                    meta = {}

                _, line = os.path.split(viewer_root)
                if "metrics" in meta:
                    # Need to generate new metric each time
                    for m in meta["metrics"]:
                        metric = create_metric(meta)

                        metric["name"] = m.get("name")
                        metric["value"] =  m.get("value")

                        for key in m.keys():
                            if key not in ("name", "value", "created_at"):
                                if m[key] is not None:
                                    metric[key] = m[key]

                        self._metrics.append(metric)
                else:
                    self._metrics.append(create_metric(meta))
        self.table = pd.DataFrame(self._metrics)

    def __repr__(self) -> str:
        return repr(self.table)

    def plot_table(self, show: bool = False):
        """
        Uses plotly to graphically show table with metrics and parameters.
        """

        try:
            import plotly  # noqa: F401
        except ModuleNotFoundError:
            raise ModuleNotFoundError(
                """
                        Cannot import plotly. It is conditional
                        dependency you can install it
                        using the instructions from plotly official documentation"""
            )
        else:
            from plotly import graph_objects as go

        data = pd.DataFrame(map(flatten, self.table.to_dict("records")))
        fig = go.Figure(
            data=[
                go.Table(
                    header=dict(
                        values=list(data.columns), fill_color="#f4c9c7", align="left"
                    ),
                    cells=dict(
                        values=[data[col] for col in data.columns],
                        fill_color="#bcced4",
                        align="left",
                    ),
                )
            ]
        )
        if show:
            fig.show()
        return fig

    def get_best_by(self, metric: str, maximize: bool = True) -> Model:
        """
        Loads the best model by the given metric

        Parameters
        ----------
        metric: str
            Name of the metric
        maximize: bool
            The direction of choosing the best model: `True` if greater is better
            and `False` if less is better

        Raises
        ------
        TypeError if metric objects cannot be sorted. If only one model in repo, then
        returns it without error since no sorting involved.
        """
        assert metric in self.table, f"{metric} is not in {self.table.columns}"
        t = self.table.loc[self.table[metric].notna()]

        try:
            t = t.sort_values(metric, ascending=maximize)
        except TypeError as e:
            raise TypeError(f"Metric {metric} objects cannot be sorted") from e

        best_row = t.iloc[-1]
        name = os.path.split(best_row["line"])[-1]
        num = best_row["num"]
        return self._repo[name][num]

    def serve(
        self,
        page_size: int = 50,
        include: Union[List[str], None] = None,
        exclude: Union[List[str], None] = None,
        **kwargs: Any,
    ) -> None:
        """
        Runs dash-based server with interactive table of metrics and parameters

        Parameters
        ----------
        page_size: int, optional
            Size of the table in rows on one page
        include: List[str], optional:
            List of parameters or metrics to be added.
            Only they will be present along with some default
        exclude: List[str], optional:
            List of parameters or metrics to be excluded from table
        **kwargs:
            Arguments of dash app. Can be ip or port for example
        """
        server = MetricServer(
            self, page_size=page_size, include=include, exclude=exclude
        )
        server.serve(**kwargs)


class MetricServer(Server):
    def __init__(
        self,
        mv: MetricViewer,
        page_size: int,
        include: Optional[List[str]],
        exclude: Optional[List[str]],
        **kwargs: Any,
    ) -> None:
        self._mv = mv
        self._page_size = page_size
        self._include = include
        self._exclude = exclude

    def _update_graph_callback(self, _app) -> None:
        try:
            from dash import Input, Output
        except ModuleNotFoundError:
            self._raise_cannot_import_dash()
        else:
            from plotly import graph_objects as go

        @_app.callback(
            Output(component_id="dependence-figure", component_property="figure"),
            Input(component_id="dropdown-x", component_property="value"),
            Input(component_id="dropdown-y", component_property="value"),
        )
        def _update_graph(x, y):
            fig = go.Figure()
            if x is not None and y is not None:
                fig.add_trace(
                    go.Scatter(
                        x=self._for_plots[x], y=self._for_plots[y], mode="markers"
                    )
                )
                fig.update_layout(title=f"{x} to {y} relation")
            return fig

    def _layout(self):
        try:
            from dash import dash_table, dcc, html
        except ModuleNotFoundError:
            self._raise_cannot_import_dash()
        else:
            from plotly import graph_objects as go

        self._mv._repo.reload()
        self._mv.reload_table()

        df = self._mv.table
        if self._exclude is not None:
            df = df.drop(self._exclude, axis=1)

        if self._include is not None:
            df = df[["line", "num"] + self._include]

        self._df_flatten = pd.DataFrame(
            map(lambda x: flatten(x, root_keys_to_ignore=["tags"]), df.to_dict("records"))
        )
        self._for_plots = self._df_flatten.copy()
        for name in self._df_flatten.name.unique():
            self._for_plots[name] = None
            self._for_plots.loc[self._for_plots["name"] == name, name] = (
                self._for_plots.loc[self._for_plots["name"] == name, "value"]
            )
        self._for_plots = self._for_plots.drop(["name", "value"], axis=1)

        if any(df["tags"].apply(lambda x: x != [])):
            self._df_flatten["tags"] = df["tags"].apply(lambda x: ",".join(x))
        dep_fig = go.Figure()

        return html.Div(
            [
                html.H1(
                    children=f"MetricViewer in {self._mv._repo}",
                    style={
                        "textAlign": "center",
                        "color": "#084c61",
                        "font-family": "Montserrat",
                    },
                ),
                dcc.Dropdown(
                    list(self._for_plots.columns), id="dropdown-x", multi=False
                ),
                dcc.Dropdown(
                    list(self._for_plots.columns), id="dropdown-y", multi=False
                ),
                dcc.Graph(id="dependence-figure", figure=dep_fig),
                dash_table.DataTable(
                    columns=[
                        {"name": col, "id": col, "selectable": True}
                        for col in self._df_flatten.columns
                    ],
                    data=self._df_flatten.to_dict("records"),
                    filter_action="native",
                    sort_action="native",
                    sort_mode="multi",
                    selected_columns=[],
                    selected_rows=[],
                    page_action="native",
                    page_current=0,
                    page_size=self._page_size,
                ),
            ]
        )

    def serve(self, **kwargs: Any) -> None:
        # Conditional import
        try:
            import dash
        except ModuleNotFoundError:
            self._raise_cannot_import_dash()

        app = dash.Dash()
        app.layout = self._layout
        self._update_graph_callback(app)
        app.run_server(use_reloader=False, **kwargs)<|MERGE_RESOLUTION|>--- conflicted
+++ resolved
@@ -15,11 +15,7 @@
 """
 
 import os
-<<<<<<< HEAD
-from typing import Any, Dict, List, Union
-=======
 from typing import Any, List, Optional, Union
->>>>>>> 3c33bb60
 
 import pandas as pd
 import pendulum
