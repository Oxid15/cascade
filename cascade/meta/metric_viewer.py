--- conflicted
+++ resolved
@@ -15,13 +15,8 @@
 """
 
 import os
-<<<<<<< HEAD
 from typing import Union
 
-=======
-from typing import List
-import warnings
->>>>>>> fb92b6f6
 import pendulum
 from flatten_json import flatten
 from plotly import graph_objects as go
@@ -52,7 +47,6 @@
         self._metrics = []
         self.reload_table()
 
-<<<<<<< HEAD
     def __getitem__(self, key: Union[int, str, slice]):
         """
         Sets the scope of the viewer after creation.
@@ -61,12 +55,6 @@
         return MetricViewer(self._repo, scope=key)
 
     def reload_table(self):
-=======
-    def reload_table(self) -> None:
-        """
-        Updates internal state
-        """
->>>>>>> fb92b6f6
         self._metrics = []
         selected_names = self._repo.get_line_names()
 
@@ -111,15 +99,9 @@
     def __repr__(self) -> str:
         return repr(self.table)
 
-<<<<<<< HEAD
-    def plot_table(self, show=False):
-        """
-        Uses plotly to make the table of metrics
-=======
     def plot_table(self, show: bool = False):
         """
         Uses plotly to graphically show table with metrics and parameters.
->>>>>>> fb92b6f6
         """
         data = pd.DataFrame(map(flatten, self.table.to_dict('records')))
         fig = go.Figure(data=[
@@ -136,7 +118,6 @@
             fig.show()
         return fig
 
-<<<<<<< HEAD
     def get_best_by(self, metric: str, maximize=True):
         """
         Loads the best model by the given metric
@@ -158,14 +139,12 @@
         return self._repo[name][num]
 
     def serve(self, page_size=50, include=None, exclude=None, **kwargs) -> None:
-=======
     def serve(
         self,
         page_size: int = 50,
         include: List[str] = None,
         exclude: List[str] = None,
         **kwargs) -> None:
->>>>>>> fb92b6f6
         """
         Runs dash-based server with interactive table of metrics and parameters
 
