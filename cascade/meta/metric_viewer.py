--- conflicted
+++ resolved
@@ -32,14 +32,7 @@
     As metrics it uses data from `metrics` field in models'
     meta and as parameters it uses `params` field.
     """
-<<<<<<< HEAD
     def __init__(self, repo: Union[ModelRepo, ModelLine], scope: Union[int, str, slice, None] = None) -> None:
-=======
-
-    def __init__(
-        self, repo: ModelRepo, scope: Union[int, str, slice, None] = None
-    ) -> None:
->>>>>>> a30102f5
         """
         Parameters
         ----------
