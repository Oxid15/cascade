"""
Copyright 2022 Ilia Moiseev

Licensed under the Apache License, Version 2.0 (the "License");
you may not use this file except in compliance with the License.
You may obtain a copy of the License at

   http://www.apache.org/licenses/LICENSE-2.0

Unless required by applicable law or agreed to in writing, software
distributed under the License is distributed on an "AS IS" BASIS,
WITHOUT WARRANTIES OR CONDITIONS OF ANY KIND, either express or implied.
See the License for the specific language governing permissions and
limitations under the License.
"""

import os
import warnings
from typing import List, Dict

from ..base import MetaHandler, supported_meta_formats


class MetaViewer:
    """
    The class to view all meta data files in folder.
    """
    def __init__(self, root, filt=None) -> None:
        """
        Parameters
        ----------
        root:
            path to the folder containing metadata files
            to dump and load metadata files MetaHandler is used
        filt Dict, optional:
            dictionary that specifies which values should be present in meta
            for example to find all models use `filt={'type': 'model'}`

        See also
        --------
        cascade.meta.ModelRepo
        cascade.meta.MetaHandler
        """
        if not os.path.exists(root):
            raise FileNotFoundError(root)

        self._root = root
        self._filt = filt
        self._mh = MetaHandler()

        self.names = []
        for root, _, files in os.walk(self._root):
            self.names += [os.path.join(root, name)
                           for name in files if os.path.splitext(name)[-1] in supported_meta_formats]
        self.names = sorted(self.names)

        if filt is not None:
            self.names = list(filter(self._filter, self.names))

    def __getitem__(self, index) -> List[Dict]:
        """
        Returns
        -------
        meta: List[Dict]
            object containing meta
        """
        return self._mh.read(self.names[index])

    def __len__(self) -> int:
        return len(self.names)

    def write(self, path, obj: List[Dict]) -> None:
        """
        Dumps obj to path
        """
        warnings.warn('This method will be deprecated in future versions. Consider using MetaHandler instead.')
        self._mh.write(path, obj)

    def read(self, path) -> List[Dict]:
        """
        Loads object from path
        """
        warnings.warn('This method will be deprecated in future versions. Consider using MetaHandler instead.')
        return self._mh.read(path)

    def _filter(self, name):
        meta = self._mh.read(name)
<<<<<<< HEAD
        meta = meta[-1]  # Takes last meta
=======
        meta = meta[0]  # Takes first meta which is last model's meta
>>>>>>> 6c93aa21
        for key in self._filt:
            if key not in meta:
                raise KeyError(f"'{key}' key is not in\n{meta}")

            if self._filt[key] != meta[key]:
                return False
        return True<|MERGE_RESOLUTION|>--- conflicted
+++ resolved
@@ -85,11 +85,7 @@
 
     def _filter(self, name):
         meta = self._mh.read(name)
-<<<<<<< HEAD
-        meta = meta[-1]  # Takes last meta
-=======
         meta = meta[0]  # Takes first meta which is last model's meta
->>>>>>> 6c93aa21
         for key in self._filt:
             if key not in meta:
                 raise KeyError(f"'{key}' key is not in\n{meta}")
