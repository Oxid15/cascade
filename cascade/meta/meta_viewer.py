--- conflicted
+++ resolved
@@ -23,11 +23,7 @@
 
 class MetaViewer:
     """
-<<<<<<< HEAD
-    The class to view all meta data files in folder.
-=======
     The class to view all metadata in folders and subfolders.
->>>>>>> fb92b6f6
     """
     def __init__(self, root: str, filt: Dict=None) -> None:
         """
@@ -94,15 +90,4 @@
 
             if self._filt[key] != meta[key]:
                 return False
-<<<<<<< HEAD
-        return True
-=======
-        return True
-
-    @staticmethod
-    def obj_to_dict(obj):
-        """
-        Serializes the object using extended JSONEncoder
-        """
-        return JSONEncoder().obj_to_dict(obj)
->>>>>>> fb92b6f6
+        return True