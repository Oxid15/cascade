"""
Copyright 2022 Ilia Moiseev

Licensed under the Apache License, Version 2.0 (the "License");
you may not use this file except in compliance with the License.
You may obtain a copy of the License at

   http://www.apache.org/licenses/LICENSE-2.0

Unless required by applicable law or agreed to in writing, software
distributed under the License is distributed on an "AS IS" BASIS,
WITHOUT WARRANTIES OR CONDITIONS OF ANY KIND, either express or implied.
See the License for the specific language governing permissions and
limitations under the License.
"""

import os
import json
from . import MetaHandler


class MetaViewer:
    """
    The class to read and write meta data.
    """
    def __init__(self, root, filt=None) -> None:
        """
        Parameters
        ----------
        root:
            path to the folder containing meta files in .json format
            to dump and load .json files MetaHandler is used
        See also
        --------
        cascade.meta.ModelRepo
        cascade.meta.MetaHandler
        """
        assert os.path.exists(root)
        self.root = root
        self.filt = filt
        self.mh = MetaHandler()

        names = []
        for root, dirs, files in os.walk(self.root):
            names += [os.path.join(root, name) for name in sorted(files) if os.path.splitext(name)[-1] == '.json']

        self.metas = []
        for name in names:
            self.metas.append(self.mh.read(name))
        if filt is not None:
            self.metas = list(filter(self._filter, self.metas))

    def __getitem__(self, index) -> dict:
        """
        Returns
        -------
        meta: dict
            object containing meta
        """
        return self.metas[index]

    def __len__(self) -> int:
        return len(self.metas)

    def __repr__(self) -> str:
        def pretty(d, indent=0, sep=' '):
            out = ''
            for key in d:
                if isinstance(d, dict):
                    value = d[key]
                    out += sep * indent + str(key) + ':\n'
                else:
                    value = key
                if isinstance(value, dict) or isinstance(value, list):
                    out += pretty(value, indent + 1)
                else:
                    out += sep * (indent + 1) + str(value) + sep
                    out += '\n'
            return out

        out = f'MetaViewer at {self.root}:\n'
        for i, meta in enumerate(self.metas):
            out += '-' * 20 + '\n'
            out += f'  Meta {i}:\n'
            out += '-' * 20 + '\n'
            out += pretty(meta, 4)
        return out

    def write(self, name, obj: dict) -> None:
        """
        Dumps obj to name
        """
        self.metas.append(obj)
        self.mh.write(name, obj)

    def read(self, path) -> dict:
        """
        Loads object from path
        """
        return self.mh.read(path)

<<<<<<< HEAD
    def _filter(self, meta):
        meta = meta[-1]  # Takes last meta
        for key in self.filt:
            if key not in meta:
                raise KeyError(f"'{key}' key is not in\n{meta}")
            
            if self.filt[key] != meta[key]:
                return False
        return True
=======
    def obj_to_dict(self, obj):
        return json.loads(self.mh.encode(obj))
>>>>>>> 06dec9bc
<|MERGE_RESOLUTION|>--- conflicted
+++ resolved
@@ -99,7 +99,6 @@
         """
         return self.mh.read(path)
 
-<<<<<<< HEAD
     def _filter(self, meta):
         meta = meta[-1]  # Takes last meta
         for key in self.filt:
@@ -109,7 +108,6 @@
             if self.filt[key] != meta[key]:
                 return False
         return True
-=======
+
     def obj_to_dict(self, obj):
-        return json.loads(self.mh.encode(obj))
->>>>>>> 06dec9bc
+        return json.loads(self.mh.encode(obj))