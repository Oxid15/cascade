"""
Copyright 2022-2024 Ilia Moiseev

Licensed under the Apache License, Version 2.0 (the "License");
you may not use this file except in compliance with the License.
You may obtain a copy of the License at

   http://www.apache.org/licenses/LICENSE-2.0

Unless required by applicable law or agreed to in writing, software
distributed under the License is distributed on an "AS IS" BASIS,
WITHOUT WARRANTIES OR CONDITIONS OF ANY KIND, either express or implied.
See the License for the specific language governing permissions and
limitations under the License.
"""

import os
from hashlib import md5
from typing import Literal, Optional

from deepdiff import DeepDiff

from ..base import MetaFromFile, MetaHandler, PipeMeta, supported_meta_formats
<<<<<<< HEAD
from ..data import SizedDataset, T
from .validator import DataValidationException, Validator
=======
from ..data.dataset import BaseDataset, T
from . import DataValidationException, Validator
>>>>>>> 8cdfa278


class MetaValidator(Validator):
    """
    Standard validator that saves the dataset's meta
    on the first run and checks if it is consistent
    on the following runs.

    `MetaValidator` is a `Modifier` that checks data
    consistency in several pipeline runs. If pipeline of data
    processing consists of cascade Datasets it uses meta of all
    pipelines to ensure that data is unchanged.

    Capabilities of this validator are as powerful as pipelines meta and
    is defined by extending `get_meta` methods.

    Example
    -------
    >>> from cascade.data import Modifier, Wrapper
    >>> from cascade.meta import MetaValidator
    >>> ds = Wrapper([1,2,3,4])  # Define dataset
    >>> ds = Modifier(ds)  # Wrap some modifiers
    >>> ds = Modifier(ds)
    >>> MetaValidator(ds) # Add validation by passing ds, but with no assigning to use data later

    In this example on the first run validator saves meta of this pipeline, which looks
    something like this:

    >>> [{'len': 4, 'name': 'cascade.data.dataset.Modifier'},
    >>> {'len': 4, 'name': 'cascade.data.dataset.Modifier'},
    >>> {'len': 4, 'name': 'cascade.tests.number_dataset.NumberDataset'}]


    On the second run of the pipeline it computes pipeline's meta and then
    meta's hash based on the names of blocks. This is needed to check if
    pipeline structure is changed.
    If it founds that pipeline has the same structure, then meta dicts are
    compared using `deepdiff` and if everything is ok it returns.

    If the structure of pipeline is different it saves new meta file.

    See also
    --------
    cascade.data.Modifier
    """

    def __init__(
        self,
        dataset: BaseDataset[T],
        root: Optional[str] = None,
        meta_fmt: Literal[".json", ".yml", ".yaml"] = ".json",
    ) -> None:
        """
        Parameters
        ----------
        dataset: BaseDataset[T]
            Dataset to validate
        root: str, optional
            Path to the folder in which to store meta
            default is './.cascade'
        meta_fmt: str, optional
            Format of metadata files

        Raises
        ------
        cascade.meta.DataValidationException
        """
        super().__init__(dataset, lambda x: True)
        if root is None:
            root = "./.cascade"
            os.makedirs(root, exist_ok=True)
        self._root = root
        assert (
            meta_fmt in supported_meta_formats
        ), f"Only {supported_meta_formats} are supported formats"

        meta = self._dataset.get_meta()
        name = md5(str.encode(" ".join([m["name"] for m in meta]), "utf-8")).hexdigest()
        name += meta_fmt
        name = os.path.join(self._root, name)

        if os.path.exists(name):
            self.base_meta = self._load(name)
            self._check(meta)
        else:
            self._save(meta, name)

    def _save(self, meta: PipeMeta, name: str) -> None:
        MetaHandler.write(name, meta)
        print(f"Saved as {name}!")

    def _load(self, name: str) -> MetaFromFile:
        return MetaHandler.read(name)

    def _check(self, query_meta: PipeMeta) -> None:
        diff = DeepDiff(self.base_meta, query_meta, verbose_level=2)
        if len(diff):
            print(diff.pretty())
            raise DataValidationException(diff)
        else:
            print("OK!")<|MERGE_RESOLUTION|>--- conflicted
+++ resolved
@@ -21,13 +21,8 @@
 from deepdiff import DeepDiff
 
 from ..base import MetaFromFile, MetaHandler, PipeMeta, supported_meta_formats
-<<<<<<< HEAD
-from ..data import SizedDataset, T
-from .validator import DataValidationException, Validator
-=======
 from ..data.dataset import BaseDataset, T
 from . import DataValidationException, Validator
->>>>>>> 8cdfa278
 
 
 class MetaValidator(Validator):
