--- conflicted
+++ resolved
@@ -14,18 +14,5 @@
 limitations under the License.
 """
 
-<<<<<<< HEAD
-from .version import __version__, __author__, __author_email__
-=======
 
-__version__ = "0.12.1"
-__author__ = "Ilia Moiseev"
-__author_email__ = "ilia.moiseev.5@yandex.ru"
-
-from . import data, meta, models
-
-# cascade does not have
-# from . import utils
-# because it will bring additional dependencies
-# that may not be needed by the user
->>>>>>> 8a731804
+from .version import __version__, __author__, __author_email__