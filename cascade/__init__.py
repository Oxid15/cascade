"""
Copyright 2022 Ilia Moiseev

Licensed under the Apache License, Version 2.0 (the "License");
you may not use this file except in compliance with the License.
You may obtain a copy of the License at

   http://www.apache.org/licenses/LICENSE-2.0

Unless required by applicable law or agreed to in writing, software
distributed under the License is distributed on an "AS IS" BASIS,
WITHOUT WARRANTIES OR CONDITIONS OF ANY KIND, either express or implied.
See the License for the specific language governing permissions and
limitations under the License.
"""


<<<<<<< HEAD
__version__ = '0.8.0-alpha'
=======
__version__ = '0.7.1'
>>>>>>> 49c5cfad
__author__ = 'Ilia Moiseev'
__author_email__ = 'ilia.moiseev.5@yandex.ru'<|MERGE_RESOLUTION|>--- conflicted
+++ resolved
@@ -15,10 +15,6 @@
 """
 
 
-<<<<<<< HEAD
 __version__ = '0.8.0-alpha'
-=======
-__version__ = '0.7.1'
->>>>>>> 49c5cfad
 __author__ = 'Ilia Moiseev'
 __author_email__ = 'ilia.moiseev.5@yandex.ru'