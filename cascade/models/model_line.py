"""
Copyright 2022-2024 Ilia Moiseev

Licensed under the Apache License, Version 2.0 (the "License");
you may not use this file except in compliance with the License.
You may obtain a copy of the License at

   http://www.apache.org/licenses/LICENSE-2.0

Unless required by applicable law or agreed to in writing, software
distributed under the License is distributed on an "AS IS" BASIS,
WITHOUT WARRANTIES OR CONDITIONS OF ANY KIND, either express or implied.
See the License for the specific language governing permissions and
limitations under the License.
"""

import os
<<<<<<< HEAD
import socket
import traceback
from getpass import getuser
=======
import traceback
>>>>>>> 8d6e0cb8
from typing import Any, Dict, List, Literal, Optional, Type, Union

import pendulum

<<<<<<< HEAD
from ..base import MetaFromFile, MetaHandler, PipeMeta, TraceableOnDisk
from ..base.utils import (
    generate_slug,
    get_latest_commit_hash,
    get_python_version,
    get_uncommitted_changes,
)
=======
from ..base import Meta, MetaHandler, TraceableOnDisk
from ..base.utils import generate_slug
>>>>>>> 8d6e0cb8
from ..version import __version__
from .model import Model


class ModelLine(TraceableOnDisk):
    """
    A manager for a line of models. Used by ModelRepo for access to models on disk.
    A line of models is typically a models with the same hyperparameters and architecture,
    but different epochs or using different data.
    """

    def __init__(
        self,
        folder: str,
        model_cls: Type = Model,
        meta_fmt: Literal[".json", ".yml", ".yaml", None] = None,
        **kwargs: Any,
    ) -> None:
        """
        All models in line should be instances of the same class.

        Parameters
        ----------
        folder: str
            Path to a folder where ModelLine will be created or already was created.
            If folder does not exist, creates it
        model_cls: type, optional
            A class of models in line. ModelLine uses this class to reconstruct a model
        meta_fmt: Literal[".json", ".yml", ".yaml", None], optional
            Format in which to store meta data.
        See also
        --------
        cascade.models.ModelRepo
        """

        super().__init__(folder, meta_fmt, **kwargs)
        self._model_cls = model_cls
        self._root = os.path.abspath(folder)
        self._model_names = []
        self._slug2name_cache = dict()
        if os.path.exists(self._root):
            self._load_model_names()
        else:
            # No folder -> create
            os.mkdir(self._root)

        self.sync_meta()

    def _load_model_names(self) -> None:
        if not os.path.isdir(self._root):
            raise ValueError(f"folder should be directory, got `{self._root}`")

        self._model_names = sorted(
            [
                model_folder
                for model_folder in os.listdir(self._root)
                if os.path.isdir(os.path.join(self._root, model_folder))
            ]
        )

    def reload(self) -> None:
        # Here update slugs
        self._load_model_names()

    def __getitem__(self, num: int) -> Model:
        """
        Loads the model using `load` method of a given class

        Returns
        -------
            model: Model
                a loaded model
        """
        model = self.load(num, only_meta=True)
        return model

    def __len__(self) -> int:
        """
        Returns
        -------
        A number of models in line
        """
        return len(self._model_names)

    def load(self, num: int, only_meta: bool = False) -> Model:
        """
        Loads a model

        Parameters
        ----------
        num : int
            Model number in line
        only_meta : bool, optional
            If True doesn't load model's artifacts, by default False
        """
        model = self._model_cls.load(os.path.join(self._root, self._model_names[num]))
        if not only_meta:
            model.load_artifact(os.path.join(self._root, self._model_names[num], "artifacts"))

        return model

    def _model_name_by_num(self, num: int):
        return f"{num:0>5d}"

    def _read_meta_by_name(self, name: str) -> Meta:
        meta = MetaHandler.read_dir(os.path.join(self._root, name))
        return meta

    def _find_name_by_slug(self, slug: str) -> Optional[str]:
        if slug in self._slug2name_cache:
            return self._slug2name_cache[slug]

        for name in self._model_names:
            filepath = os.path.join(self._root, name, "SLUG")
            if not os.path.exists(filepath):
                continue
            with open(filepath, "r") as f:
                slug_from_file = f.read()
                self._slug2name_cache[slug_from_file] = name
                if slug == slug_from_file:
                    return name

    def _parse_model_name(self, model: Union[str, int]) -> str:
        if isinstance(model, int):
            name = self._model_name_by_num(model)
        elif isinstance(model, str):
            name = self._find_name_by_slug(model)
        else:
            raise TypeError(f"The argument of type {type(model)} is not supported")

        if not name:
            raise FileNotFoundError(f"Failed to find the model {model} in the line at {self._root}")
        return name

    def load_model_meta(self, model: Union[str, int]) -> Meta:
        """
        Loads metadata of a model from disk

        Parameters
        ----------
        model : Union[str, int]
            model slug e.g. `fair_squid_of_bliss` or number

        Returns
        -------
        Meta
            Model metadata

        Raises
        ------
        FileNotFoundError
            Raises if failed to find the model with slug specified
        RuntimeError
            If found more than one metadata files in the specified
            model folder
        """
        name = self._parse_model_name(model)
        return self._read_meta_by_name(name)

    def load_artifact_paths(self, model: Union[int, str]) -> Dict[str, List[str]]:
        """
        Returns full paths to the files and artifacts of the model

        Parameters
        ----------
        model : Union[int, str]
            Model slug or number

        Returns
        -------
        Dict[str, List[str]]
            Lists of files under the keys "artifacts" and "files"
        """
        name = self._parse_model_name(model)
        model_folder = os.path.join(self._root, name)

        result = {"artifacts": [], "files": []}
        artifact_path = os.path.join(model_folder, "artifacts")
        if os.path.exists(artifact_path):
            result["artifacts"] = [
                os.path.join(self._root, "artifacts", name) for name in os.listdir(artifact_path)
            ]
        file_path = os.path.join(model_folder, "files")
        if os.path.exists(file_path):
            result["files"] = [
                os.path.join(self._root, "files", name) for name in os.listdir(file_path)
            ]
        return result

    def save(self, model: Model, only_meta: bool = False) -> None:
        """
        Saves a model and its metadata to a line's folder.

        Model is automatically assigned a number and a model is saved
        using Model's method `save` in its own folder.
        Folder's name is assigned using f'{idx:0>5d}'. For example: 00001 or 00042.

        It is Model's responsibility to correctly assign extension and save its own state.

        Additionally, saves ModelLine's meta to the Line's root.

        Parameters
        ----------
        model: Model
            Model to be saved
        only_meta: bool, optional
            Flag, that indicates whether to save model's artifacts.
            If True saves only metadata and wrapper.
        """

        if len(self._model_names) == 0:
            idx = 0
        else:
            idx = int(max(self._model_names)) + 1

        # Should check just in case
        while True:
            folder_name = self._model_name_by_num(idx)
            model_folder = os.path.join(self._root, folder_name)
            if os.path.exists(model_folder):
                idx += 1
                continue

            os.makedirs(model_folder)
            break

        full_path = os.path.join(self._root, folder_name)
        slug = generate_slug()
        with open(os.path.join(self._root, folder_name, "SLUG"), "w") as f:
            f.write(slug)
        self._slug2name_cache[slug] = folder_name

        meta = model.get_meta()
        meta[0]["path"] = full_path
        meta[0]["slug"] = slug
        meta[0]["saved_at"] = pendulum.now(tz="UTC")
        meta[0]["python_version"] = get_python_version()
        meta[0]["user"] = getuser()
        meta[0]["host"] = socket.gethostname()

        git_commit = get_latest_commit_hash()
        if git_commit is not None:
            meta[0]["cwd"] = os.getcwd()
            meta[0]["git_commit"] = git_commit

        git_uncommitted = get_uncommitted_changes()
        if git_uncommitted is not None:
            meta[0]["git_uncommitted_changes"] = git_uncommitted

        model_tb = None
        try:
            model.save(full_path)
        except Exception as e:
            model_exception = str(e)
            model_tb = traceback.format_exc()
            print(f"Failed to save model {full_path}\n{model_exception}\n{model_tb}")

        artifact_tb = None
        if not only_meta:
            artifacts_folder = os.path.join(full_path, "artifacts")
            os.makedirs(artifacts_folder)
            try:
                model.save_artifact(artifacts_folder)
            except Exception as e:
                artifact_exception = str(e)
                artifact_tb = traceback.format_exc()
                print(f"Failed to save artifact {full_path}\n{artifact_exception}\n{artifact_tb}")

        if model_tb is not None or artifact_tb is not None:
            meta[0]["errors"] = {}
            if model_tb is not None:
                meta[0]["errors"]["save"] = model_tb
            if artifact_tb is not None:
                meta[0]["errors"]["save_artifact"] = artifact_tb

        MetaHandler.write(os.path.join(full_path, "meta" + self._meta_fmt), meta)
        self._model_names.append(folder_name)
        self.sync_meta()

    def __repr__(self) -> str:
        return f"ModelLine of {len(self)} models of {self._model_cls}"

    def get_meta(self) -> Meta:
        meta = super().get_meta()
        meta[0].update(
            {
                "root": self._root,
                "model_cls": repr(self._model_cls),
                "len": len(self),
                "type": "line",
                "cascade_version": __version__,
            }
        )
        return meta

    def _save_only_meta(self, model: Model) -> None:
        self.save(model, only_meta=True)

    def create_model(self, *args: Any, log_: bool = True, **kwargs: Any) -> Any:
        """
        Creates a model using the class given on
        creation, registers log callbacks for it
        and returns

        Parameters
        ----------
        log_: bool, optional
            Whether to register log callback at creation that
            saves model with `only_meta`. By default True

        Returns
        -------
        Any
            Created and prepared model
        """
        model = self._model_cls(*args, **kwargs)
        if log_:
            model.add_log_callback(self._save_only_meta)
        return model

    def get_model_names(self) -> List[str]:
        """
        Returns names of folders models live in

        Returns
        -------
        List[str]
            Only names of folders without whole path
        """
        return self._model_names<|MERGE_RESOLUTION|>--- conflicted
+++ resolved
@@ -15,29 +15,20 @@
 """
 
 import os
-<<<<<<< HEAD
 import socket
 import traceback
 from getpass import getuser
-=======
-import traceback
->>>>>>> 8d6e0cb8
 from typing import Any, Dict, List, Literal, Optional, Type, Union
 
 import pendulum
 
-<<<<<<< HEAD
-from ..base import MetaFromFile, MetaHandler, PipeMeta, TraceableOnDisk
+from ..base import Meta, MetaHandler, TraceableOnDisk
 from ..base.utils import (
     generate_slug,
     get_latest_commit_hash,
     get_python_version,
     get_uncommitted_changes,
 )
-=======
-from ..base import Meta, MetaHandler, TraceableOnDisk
-from ..base.utils import generate_slug
->>>>>>> 8d6e0cb8
 from ..version import __version__
 from .model import Model
 
