--- conflicted
+++ resolved
@@ -64,28 +64,8 @@
         self._model_cls = model_cls
         self._root = folder
         self.model_names = []
-<<<<<<< HEAD
         if os.path.exists(self.root):
             self._load()
-=======
-        if os.path.exists(self._root):
-            assert os.path.isdir(
-                self._root
-            ), f"folder should be directory, got `{folder}`"
-            self.model_names = sorted(
-                [
-                    os.path.join(model_folder, "model")
-                    for model_folder in os.listdir(self._root)
-                    if os.path.isdir(os.path.join(self._root, model_folder))
-                ]
-            )
-
-            if len(self.model_names) == 0:
-                warnings.warn(
-                    f"Model folders were not found by the line in {self._root}"
-                )
-
->>>>>>> a30102f5
         else:
             # No folder -> create
             os.mkdir(self._root)
@@ -176,14 +156,15 @@
 
     def get_meta(self) -> PipeMeta:
         meta = super().get_meta()
-<<<<<<< HEAD
-        meta[0].update({
-            'root': self.root,
-            'model_cls': repr(self._model_cls),
-            'len': len(self),
-            'updated_at': pendulum.now(tz='UTC'),
-            'type': 'line'
-        })
+        meta[0].update(
+            {
+                "root": self._root,
+                "model_cls": repr(self._model_cls),
+                "len": len(self),
+                "updated_at": pendulum.now(tz="UTC"),
+                "type": "line",
+            }
+        )
         return meta
 
     def _load(self):
@@ -200,18 +181,6 @@
 
     def reload(self):
         self._load()
-=======
-        meta[0].update(
-            {
-                "root": self._root,
-                "model_cls": repr(self._model_cls),
-                "len": len(self),
-                "updated_at": pendulum.now(tz="UTC"),
-                "type": "line",
-            }
-        )
-        return meta
 
     def get_root(self):
-        return self._root
->>>>>>> a30102f5
+        return self._root