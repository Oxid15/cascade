--- conflicted
+++ resolved
@@ -16,19 +16,12 @@
 
 import os
 import traceback
-<<<<<<< HEAD
 import warnings
-=======
->>>>>>> 1eb0fd5e
 from typing import Any, Dict, List, Literal, Optional, Type, Union
 
 import pendulum
 
-<<<<<<< HEAD
-from ..base import MetaFromFile, MetaHandler, PipeMeta, TraceableOnDisk
-=======
 from ..base import Meta, MetaHandler, TraceableOnDisk
->>>>>>> 1eb0fd5e
 from ..base.utils import generate_slug
 from ..version import __version__
 from .model import Model
@@ -173,11 +166,7 @@
             )
         return name
 
-<<<<<<< HEAD
-    def load_obj_meta(self, model: Union[str, int]) -> MetaFromFile:
-=======
     def load_model_meta(self, model: Union[str, int]) -> Meta:
->>>>>>> 1eb0fd5e
         """
         Loads metadata of a model from disk
 
