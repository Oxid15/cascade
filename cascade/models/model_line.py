--- conflicted
+++ resolved
@@ -16,11 +16,7 @@
 
 import traceback
 import os
-<<<<<<< HEAD
 from typing import Any, Literal, Type, Union, List, Dict
-=======
-from typing import Any, Literal, Type, Union, List
->>>>>>> 4c11e352
 
 import pendulum
 
