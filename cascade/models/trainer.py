--- conflicted
+++ resolved
@@ -20,16 +20,10 @@
 
 import pendulum
 
-<<<<<<< HEAD
-from ..base import PipeMeta, Traceable, raise_not_implemented
 from .model import Model
 from .model_line import ModelLine
 from .model_repo import ModelRepo
-=======
 from ..base import Meta, Traceable, raise_not_implemented
-from ..data import BaseDataset
-from ..models import Model, ModelLine, ModelRepo
->>>>>>> 1eb0fd5e
 
 logger = logging.getLogger(__name__)
 
