--- conflicted
+++ resolved
@@ -24,10 +24,6 @@
 from .model_line import ModelLine
 from .model_repo import ModelRepo
 from ..base import Meta, Traceable, raise_not_implemented
-<<<<<<< HEAD
-=======
-from ..models import Model, ModelLine, ModelRepo
->>>>>>> 925142f4
 
 logger = logging.getLogger(__name__)
 
