--- conflicted
+++ resolved
@@ -65,20 +65,14 @@
     def train(self,
               model: Model,
               *args,
-<<<<<<< HEAD
               train_data: Iterable = None,
               test_data: Iterable = None,
-=======
->>>>>>> fb92b6f6
               train_kwargs: Dict = None,
               test_kwargs: Dict = None,
               epochs: int = 1,
               start_from: str = None,
-<<<<<<< HEAD
               eval_strategy: int = None,
               save_strategy: int = None,
-=======
->>>>>>> fb92b6f6
               **kwargs) -> None:
         """
         Trains, evaluates and saves given model. If specified, loads model from checkpoint.
@@ -97,7 +91,6 @@
             epochs: int, optional
                 how many times to repeat training on data
             start_from: str, optional
-<<<<<<< HEAD
                 name or index of line from which to start
                 starts from the latest model in line
             eval_strategy: int, optional
@@ -105,9 +98,6 @@
             save_strategy: int, optional
                 Saving will take place every `save_strategy` epochs. Meta will be saved anyway.
                 If None - the strategy is 'save only meta'.
-=======
-                name of line from which to start, start from the latest model in line
->>>>>>> fb92b6f6
         """
 
         # TODO: check if eval_strategy specified that test_data provided also
