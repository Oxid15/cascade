--- conflicted
+++ resolved
@@ -260,8 +260,6 @@
     def load_model_meta(self, model: str) -> MetaFromFile:
         """
         Loads metadata of a model from disk
-<<<<<<< HEAD
-=======
 
         Parameters
         ----------
@@ -290,7 +288,6 @@
             f"Failed to find the model {model} in the repo at {self._root}"
         )
 
->>>>>>> 6dff547c
     def _update_lines(self) -> None:
         for name in sorted(os.listdir(self._root)):
             if (
@@ -305,33 +302,6 @@
                     meta_fmt=self._meta_fmt,
                 )
 
-        Parameters
-        ----------
-        model : str
-            model slug e.g. `fair_squid_of_bliss`
-
-        Returns
-        -------
-        MetaFromFile
-            Model metadata
-
-        Raises
-        ------
-        FileNotFoundError
-            Raises if failed to find the model with slug specified
-        """
-
-        for line in self._lines.values():
-            try:
-                meta = line.load_model_meta(model)
-            except FileNotFoundError:
-                continue
-            else:
-                return meta
-        raise FileNotFoundError(
-            f"Failed to find the model {model} in the repo at {self._root}"
-        )
-
 
 class ModelRepoConcatenator(Repo):
     """
