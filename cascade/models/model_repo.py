"""
Copyright 2022-2023 Ilia Moiseev
Licensed under the Apache License, Version 2.0 (the "License");
you may not use this file except in compliance with the License.
You may obtain a copy of the License at
   http://www.apache.org/licenses/LICENSE-2.0
Unless required by applicable law or agreed to in writing, software
distributed under the License is distributed on an "AS IS" BASIS,
WITHOUT WARRANTIES OR CONDITIONS OF ANY KIND, either express or implied.
See the License for the specific language governing permissions and
limitations under the License.
"""

import itertools
import os
import shutil
from typing import Any, Dict, Generator, Iterable, List, Literal, Type, Union

from ..base import (
<<<<<<< HEAD
=======
    HistoryLogger,
    JSONEncoder,
    MetaHandler,
    MetaFromFile,
>>>>>>> 3a048618
    PipeMeta,
    MetaFromFile,
    Traceable,
    TraceableOnDisk,
)
from .model import Model
from .model_line import ModelLine
from ..version import __version__


class Repo(Traceable):
    """
    Base interface for repos of models. Repo is the collection of Lines.

    See also
    --------
    cascade.models.ModelRepo
    """

    def __init__(
        self,
        *args: Any,
        meta_prefix: Union[Dict[Any, Any], str, None] = None,
        **kwargs: Any,
    ) -> None:
        super().__init__(*args, meta_prefix=meta_prefix, **kwargs)
        self._lines = dict()

    def __getitem__(self, key: str) -> ModelLine:
        raise NotImplementedError()

    def __len__(self) -> int:
        """
        Returns
        -------
        num: int
            a number of lines
        """
        return len(self._lines)

    def __iter__(self) -> Generator[ModelLine, None, None]:
        for line in self._lines:
            yield self.__getitem__(line)

    def get_meta(self) -> PipeMeta:
        meta = super().get_meta()
        meta[0].update(
            {
                "root": self._root,
                "len": len(self),
                "type": "repo",
                "cascade_version": __version__,
            }
        )
        return meta

    def get_line_names(self) -> List[str]:
        """
        Returns list of line names.
        """
        return list(self._lines.keys())

    def reload(self) -> None:
        pass


class SingleLineRepo(Repo):
    def __init__(
        self,
        line: ModelLine,
        *args: Any,
        meta_prefix: Union[Dict[Any, Any], str, None] = None,
        **kwargs: Any,
    ) -> None:
        self._root = os.path.dirname(line.get_root())
        super().__init__(*args, meta_prefix=meta_prefix, **kwargs)
        self._lines = {line.get_root(): {"args": [], "kwargs": dict()}}
        self._line = line

    def __getitem__(self, key: str) -> ModelLine:
        if key in self._lines:
            return self._line
        else:
            raise KeyError(
                f"The only line is {list(self._lines.keys())[0]}, {key} does not exist"
            )

    def __repr__(self) -> str:
        return f"SingleLine in {self._root}"

    def get_root(self):
        return self._root

    def reload(self) -> None:
        self._line.reload()


class ModelRepo(Repo, TraceableOnDisk):
    """
    An interface to manage experiments with several lines of models.
    When created, initializes an empty folder constituting a repository of model lines.

    Stores its metadata in its root folder. With every run if the repo was already
    created earlier, updates its meta and logs changes in human-readable format in history file

    Example
    -------
    >>> from cascade.models import ModelRepo
    >>> from cascade.utils.baselines import ConstantBaseline
    >>> repo = ModelRepo('repo', meta_prefix={'description': 'This is a repo with one line for the example.'})
    >>> line = repo.add_line('model', ConstantBaseline)
    >>> model = ConstantBaseline(1)
    >>> model.fit()
    >>> line.save(model)


    >>> from cascade.models import ModelRepo
    >>> from cascade.utils.baselines import ConstantBaseline
    >>> repo = ModelRepo('repo', lines=[dict(name='constant', model_cls=ConstantBaseline)])
    >>> model = ConstantBaseline()
    >>> model.fit()
    >>> repo['constant'].save(model)
    """

    def __init__(
        self,
        folder: str,
        *args: Any,
        lines: Union[Iterable[ModelLine], None] = None,
        overwrite: bool = False,
        meta_fmt: Literal[".json", ".yml", ".yaml"] = ".json",
        model_cls: Union[Type, Dict[str, Type]] = Model,
        **kwargs: Any,
    ) -> None:
        """
        Parameters
        ----------
        folder:
            Path to a folder where ModelRepo needs to be created or already was created
            if folder does not exist, creates it
        lines: List[Dict]
            A list with parameters of model lines to add at creation or to initialize (alias for `add_model`)
        overwrite: bool
            if True will remove folder that is passed in first argument and start a new repo
            in that place
        meta_fmt: Literal['.json', '.yml', '.yaml']
            extension of repo's metadata files and that will be assigned to the lines by default
            `.json` and `.yml` or `.yaml` are supported
        model_cls:
            Default class for any ModelLine in repo
        See also
        --------
        cascade.models.ModelLine
        """
        super().__init__(folder, meta_fmt, *args, **kwargs)
        self._model_cls = model_cls

        if overwrite and os.path.exists(self._root):
            shutil.rmtree(self._root)

        os.makedirs(self._root, exist_ok=True)
        self._lines = {
            name: {"args": [], "kwargs": dict()}
            for name in sorted(os.listdir(self._root))
            if os.path.isdir(os.path.join(self._root, name))
        }

        if lines is not None:
            for line in lines:
                name = line["name"]
                del line["name"]

                self._lines[name] = {"args": [], "kwargs": line}

        self._create_meta()

    def add_line(
        self,
        name: Union[str, None] = None,
        *args: Any,
        meta_fmt: Union[str, None] = None,
        **kwargs: Any,
    ) -> ModelLine:
        """
        Adds new line to repo if it doesn't exist and returns it.
        If line exists, defines it in repo with parameters provided.

        Supports all the parameters of ModelLine using args and kwargs.

        Parameters:
            name: str, optional
                Name of the line. It is used to name a folder of line.
                Repo prepends it with `self._root` before creating.
                Optional argument. If omitted - names new line automatically
                using f'{len(self):0>5d}'
            meta_fmt: str, optional
                Format of meta files. Supported values are the same as for repo.
                If omitted, inherits format from repo.
        See also
        --------
            cascade.models.ModelLine
        """
        # TODO: use default model_cls
        if name is None:
            name = f"{len(self):0>5d}"
            if name in self.get_line_names():
                # Name can appear in the repo if the user manually
                # removed the lines from the middle of the repo

                # This will be handled strictly
                # until it will become clear that some solution needed
                raise RuntimeError(f"Line {name} already exists in {self}")

        folder = os.path.join(self._root, name)
        if meta_fmt is None:
            meta_fmt = self._meta_fmt

        self._lines[name] = {"args": args, "kwargs": {"meta_fmt": meta_fmt, **kwargs}}
        self._update_meta()

        line = ModelLine(folder, *args, meta_fmt=meta_fmt, **kwargs)
        return line

    def __getitem__(self, key: Union[str, int]) -> ModelLine:
        """
        Returns
        -------
        line: ModelLine
           existing line of the name passed in `key`
        """
        if isinstance(key, int):
            key = list(self._lines.keys())[key]
        elif not isinstance(key, str):
            raise TypeError(f"{type(key)} is not supported as key")

        if key in self._lines:
            return ModelLine(
                os.path.join(self._root, key),
                *self._lines[key]["args"],
                **self._lines[key]["kwargs"],
            )
        else:
            raise KeyError(f"Line {key} does not exist in {self}")

    def __repr__(self) -> str:
        return f"ModelRepo in {self._root} of {len(self)} lines"

    def reload(self) -> None:
        """
        Updates internal state
        """
        super().reload()
        self._update_lines()
        self._update_meta()

    def __add__(self, repo: "ModelRepo") -> "ModelRepoConcatenator":
        return ModelRepoConcatenator([self, repo])

    def load_model_meta(self, model: str) -> MetaFromFile:
        """
        Loads metadata of a model from disk

        Parameters
        ----------
        model : str
            model slug e.g. `fair_squid_of_bliss`

        Returns
        -------
        MetaFromFile
            Model metadata

        Raises
        ------
        FileNotFoundError
            Raises if failed to find the model with slug specified
        """

        for name in self._lines:
            try:
                line = ModelLine(
                    os.path.join(self._root, name),
                    *self._lines[name]["args"],
                    **self._lines[name]["kwargs"],
                )
                meta = line.load_model_meta(model)
            except FileNotFoundError:
                continue
            else:
                return meta
        raise FileNotFoundError(
            f"Failed to find the model {model} in the repo at {self._root}"
        )

    def _update_lines(self) -> None:
        for name in sorted(os.listdir(self._root)):
            if (
                os.path.isdir(os.path.join(self._root, name))
                and name not in self._lines
            ):
                self._lines[name] = {"args": [], "kwargs": dict()}


class ModelRepoConcatenator(Repo):
    """
    The class to concatenate different Repos.
    For the ease of use please, don't use it directly.
    Just do `repo = repo_1 + repo_2` to unify two or more repos.
    """

    def __init__(self, repos: Iterable[Repo], *args: Any, **kwargs: Any) -> None:
        super().__init__(*args, **kwargs)
        self._repos = repos

    def __getitem__(self, key) -> ModelLine:
        pair = key.split("_")
        if len(pair) <= 2:
            raise KeyError(
                f"Key {key} is not in required format \
            `<repo_idx>_..._<line_name>`. \
            Please, use the key in this format. For example `0_line_1`"
            )
        idx, line_name = pair[0], "_".join(pair[1:])
        idx = int(idx)

        return self._repos[idx][line_name]

    def __len__(self) -> int:
        return sum([len(repo) for repo in self._repos])

    def __iter__(self) -> Generator[ModelLine, None, None]:
        # this flattens the list of lines
        for line in itertools.chain(*[[line for line in repo] for repo in self._repos]):
            yield line

    def __add__(self, repo: ModelRepo):
        return ModelRepoConcatenator([self, repo])

    def __repr__(self) -> str:
        return f"ModelRepoConcatenator of {len(self._repos)} repos, {len(self)} lines total"

    def reload(self) -> None:
        for repo in self._repos:
            repo.reload()<|MERGE_RESOLUTION|>--- conflicted
+++ resolved
@@ -17,13 +17,7 @@
 from typing import Any, Dict, Generator, Iterable, List, Literal, Type, Union
 
 from ..base import (
-<<<<<<< HEAD
-=======
-    HistoryLogger,
-    JSONEncoder,
-    MetaHandler,
     MetaFromFile,
->>>>>>> 3a048618
     PipeMeta,
     MetaFromFile,
     Traceable,
