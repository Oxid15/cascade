--- conflicted
+++ resolved
@@ -257,38 +257,9 @@
     def __add__(self, repo: "ModelRepo") -> "ModelRepoConcatenator":
         return ModelRepoConcatenator([self, repo])
 
-<<<<<<< HEAD
     def load_model_meta(self, model: str) -> MetaFromFile:
         """
         Loads metadata of a model from disk
-
-        Parameters
-        ----------
-        model : str
-            model slug e.g. `fair_squid_of_bliss`
-
-        Returns
-        -------
-        MetaFromFile
-            Model metadata
-
-        Raises
-        ------
-        FileNotFoundError
-            Raises if failed to find the model with slug specified
-        """
-
-        for line in self._lines.values():
-            try:
-                meta = line.load_model_meta(model)
-            except FileNotFoundError:
-                continue
-            else:
-                return meta
-        raise FileNotFoundError(
-            f"Failed to find the model {model} in the repo at {self._root}"
-        )
-=======
     def _update_lines(self) -> None:
         for name in sorted(os.listdir(self._root)):
             if (
@@ -302,7 +273,33 @@
                     else self._model_cls[name],
                     meta_fmt=self._meta_fmt,
                 )
->>>>>>> 2759bc1f
+
+        Parameters
+        ----------
+        model : str
+            model slug e.g. `fair_squid_of_bliss`
+
+        Returns
+        -------
+        MetaFromFile
+            Model metadata
+
+        Raises
+        ------
+        FileNotFoundError
+            Raises if failed to find the model with slug specified
+        """
+
+        for line in self._lines.values():
+            try:
+                meta = line.load_model_meta(model)
+            except FileNotFoundError:
+                continue
+            else:
+                return meta
+        raise FileNotFoundError(
+            f"Failed to find the model {model} in the repo at {self._root}"
+        )
 
 
 class ModelRepoConcatenator(Repo):
