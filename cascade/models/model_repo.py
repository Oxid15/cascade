"""
Copyright 2022 Ilia Moiseev
Licensed under the Apache License, Version 2.0 (the "License");
you may not use this file except in compliance with the License.
You may obtain a copy of the License at
   http://www.apache.org/licenses/LICENSE-2.0
Unless required by applicable law or agreed to in writing, software
distributed under the License is distributed on an "AS IS" BASIS,
WITHOUT WARRANTIES OR CONDITIONS OF ANY KIND, either express or implied.
See the License for the specific language governing permissions and
limitations under the License.
"""

import warnings
import itertools
import os
import logging
from typing import List, Dict, Iterable, Union
import shutil

import pendulum
from deepdiff.diff import DeepDiff

from ..base import Traceable, MetaHandler, JSONEncoder, supported_meta_formats
from .model import Model
from .model_line import ModelLine


class Repo(Traceable):
    """
    Base interface for repos of models.

    See also
    --------
    cascade.models.ModelRepo
    """
    root = None

    def reload(self):
        raise NotImplementedError()

    def __getitem__(self, key):
        raise NotImplementedError()

    def __len__(self):
        raise NotImplementedError()


class ModelRepo(Repo):
    """
    An interface to manage experiments with several lines of models.
    When created, initializes an empty folder constituting a repository of model lines.

    Stores its meta-data in its root folder. With every run if the repo was already
    created earlier, updates its meta and logs changes in human-readable format in file history.log

    Example
    -------
    >>> from cascade.models import ModelRepo
    >>> from cascade.utils import ConstantBaseline
    >>> repo = ModelRepo('repo', _meta_prefix={'description': 'This is a repo with one VGG16 line for the example.'})
    >>> line = repo.add_line('model', ConstantBaseline)
    >>> model = ConstantBaseline(1)
    >>> model.fit()
    >>> line.save(model)


    >>> from cascade.models import ModelRepo
    >>> from cascade.utils import ConstantBaseline
    >>> repo = ModelRepo('repo', lines=[dict(name='constant', model_cls=ConstantBaseline)])
    >>> model = ConstantBaseline()
    >>> model.fit()
    >>> repo['constant'].save(model)
    """
<<<<<<< HEAD
    def __init__(self, folder, lines=None, overwrite=False, meta_fmt='.json', model_cls=Model, **kwargs):
=======
    def __init__(self, folder, lines:List[Dict] = None,
                 overwrite:bool = False, meta_fmt:str = '.json', **kwargs):
>>>>>>> fb92b6f6
        """
        Parameters
        ----------
        folder:
<<<<<<< HEAD
            Path to a folder where ModelRepo needs to be created or already was created
            if folder does not exist, creates it
        lines: List[Dict]
            A list with parameters of model lines to add at creation or to initialize (alias for `add_model`)
        overwrite: bool
            if True will remove folder that is passed in first argument and start a new repo
            in that place
        meta_fmt: str
            extension of repo's metadata files and that will be assigned to the lines by default
            `.json` and `.yml` are supported
        model_cls:
            Default class for any ModelLine in repo
=======
            Path to a folder where ModelRepo needs to be created or already was created.
            If folder does not exist, creates it automatically.
        lines: List[Dict], optional
            A list with parameters of model lines to add at creation or to initialize (alias for `add_model`).
        overwrite: bool, optional
            If True will remove folder that is passed in first argument and start a new repo in that place.
        meta_fmt: str, optional
            Extension of repo's metadata files and that will be assigned to the lines by default.
>>>>>>> fb92b6f6
        See also
        --------
        cascade.models.ModelLine
        """
        super().__init__(**kwargs)
        self._model_cls = model_cls
        self._root = folder
        self._lines = dict()

        assert meta_fmt in supported_meta_formats, f'Only {supported_meta_formats} are supported formats'
        self._meta_fmt = meta_fmt
        if overwrite and os.path.exists(self._root):
            shutil.rmtree(self._root)

        os.makedirs(self._root, exist_ok=True)

        self._mh = MetaHandler()
        self._load_lines()
        self._setup_logger()

        if lines is not None:
            for line in lines:
                self.add_line(**line)

        self._update_meta()

    def _load_lines(self):
        self._lines = {
            name: ModelLine(os.path.join(self._root, name),
                            model_cls=self._model_cls,
                            meta_prefix=self._meta_prefix,
                            meta_fmt=self._meta_fmt)
            for name in sorted(os.listdir(self._root))
            if os.path.isdir(os.path.join(self._root, name))}

    def add_line(self, name:str=None, *args, meta_fmt=None, **kwargs):
        """
        Adds new line to repo if it doesn't exist and returns it.
        If line exists, defines it in repo with parameters provided.

        Supports all the parameters of ModelLine using args and kwargs.

        Parameters:
<<<<<<< HEAD
            name: str, optional
                Name of the line. It is used to name a folder of line.
                Repo prepends it with `self._root` before creating.  
                Optional argument. If omitted - names new line automatically
                using f'{len(self):0>5d}'
            meta_fmt: str, optional
                Format of meta files. Supported values are the same as for repo.
                If omitted, inherits format from repo.
=======
        name: str
            Name of the line. It is used to name a folder of line.
            Repo prepends it with `self._root` before creating.
        meta_fmt: str
            Format of meta files. If omitted, inherits format from repo.
>>>>>>> fb92b6f6
        See also
        --------
            cascade.models.ModelLine
       """
        # TODO: use default model_cls
        if name is None:
            name = f'{len(self):0>5d}'
            if name in self.get_line_names():
                # Name can appear in the repo if the user manually
                # removed the lines from the middle of the repo

                # This will be handled strictly
                # until it will become clear that some solution needed
                raise RuntimeError(f'Line {name} already exists in {self}')

        folder = os.path.join(self._root, name)
        if meta_fmt is None:
            meta_fmt = self._meta_fmt
        line = ModelLine(folder,
                         *args,
                         meta_prefix=self._meta_prefix,
                         meta_fmt=meta_fmt,
                         **kwargs)
        self._lines[name] = line

        self._update_meta()
        return line

    def __getitem__(self, key: Union[str, int]) -> ModelLine:
        """
        Returns
        -------
        line: ModelLine
           existing line of the name passed in `key`
        """
        if isinstance(key, str):
            return self._lines[key]
        elif isinstance(key, int):
            return self._lines[list(self._lines.keys())[key]]
        else:
            raise TypeError(f'{type(key)} is not supported as key')

    def __iter__(self):
        for line in self._lines:
            yield self.__getitem__(line)

    def __len__(self) -> int:
        """
        Returns
        -------
        num: int
            a number of lines
        """
        return len(self._lines)

    def __repr__(self) -> str:
        return f'ModelRepo in {self._root} of {len(self)} lines'

    def _setup_logger(self):
        self.logger = logging.getLogger(self._root)
        hdlr = logging.FileHandler(os.path.join(self._root, 'history.log'))
        hdlr.setFormatter(logging.Formatter('\n%(asctime)s\n%(message)s'))
        self.logger.addHandler(hdlr)
        self.logger.setLevel('DEBUG')

    def _update_meta(self):
        # Reads meta if exists and updates it with new values
        # writes back to disk
        meta_path = os.path.join(self._root, 'meta' + self._meta_fmt)

        meta = {}
        if os.path.exists(meta_path):
            try:
                meta = self._mh.read(meta_path)[0]
            except IOError as e:
                warnings.warn(f'File reading error ignored: {e}')

        self_meta = JSONEncoder().obj_to_dict(self.get_meta()[0])
        diff = DeepDiff(meta, self_meta, exclude_paths=["root['name']", "root['updated_at']"])
        self.logger.info(diff.pretty())

        meta.update(self.get_meta()[0])
        try:
            self._mh.write(meta_path, [meta])
        except IOError as e:
            warnings.warn(f'File writing error ignored: {e}')

    def get_meta(self) -> List[Dict]:
        meta = super().get_meta()
        meta[0].update({
            'root': self._root,
            'len': len(self),
            'updated_at': pendulum.now(tz='UTC'),
            'type': 'repo'
        })
        return meta

    def reload(self) -> None:
        """
        Updates internal state.
        """
        self._load_lines()
        self._update_meta()

    def __del__(self):
        # Release all files on destruction
        if hasattr(self, 'logger'):
            for handler in self.logger.handlers:
                handler.close()
                self.logger.removeHandler(handler)

    def __add__(self, repo):
        return ModelRepoConcatenator([self, repo])

    def get_line_names(self) -> List[str]:
        """
        Returns list of line names.
        """
        # TODO: write test covering this
        return list(self._lines.keys())


class ModelRepoConcatenator(Repo):
    """
    The class to concatenate different Repos.
    For the ease of use please, don't use it directly.
    Just do `repo = repo_1 + repo_2` to unify two or more repos.
    """
    def __init__(self, repos: Iterable[Repo], *args, **kwargs) -> None:
        super().__init__(*args, **kwargs)
        self._repos = repos

    def __getitem__(self, key):
        pair = key.split('_')
        if len(pair) <= 2:
            raise KeyError(f'Key {key} is not in required format \
            `<repo_idx>_..._<line_name>`. \
            Please, use the key in this format. For example `0_line_1`')
        idx, line_name = pair[0], '_'.join(pair[1:])
        idx = int(idx)

        return self._repos[idx][line_name]

    def __len__(self):
        return sum([len(repo) for repo in self._repos])

    def __iter__(self):
        # this flattens the list of lines
        for line in itertools.chain(*[[line for line in repo] for repo in self._repos]):
            yield line

    def __add__(self, repo):
        return ModelRepoConcatenator([self, repo])

    def __repr__(self):
        return f'ModelRepoConcatenator of {len(self._repos)} repos, {len(self)} lines total'

    def reload(self):
        for repo in self._repos:
            repo.reload()<|MERGE_RESOLUTION|>--- conflicted
+++ resolved
@@ -72,17 +72,11 @@
     >>> model.fit()
     >>> repo['constant'].save(model)
     """
-<<<<<<< HEAD
     def __init__(self, folder, lines=None, overwrite=False, meta_fmt='.json', model_cls=Model, **kwargs):
-=======
-    def __init__(self, folder, lines:List[Dict] = None,
-                 overwrite:bool = False, meta_fmt:str = '.json', **kwargs):
->>>>>>> fb92b6f6
         """
         Parameters
         ----------
         folder:
-<<<<<<< HEAD
             Path to a folder where ModelRepo needs to be created or already was created
             if folder does not exist, creates it
         lines: List[Dict]
@@ -95,16 +89,6 @@
             `.json` and `.yml` are supported
         model_cls:
             Default class for any ModelLine in repo
-=======
-            Path to a folder where ModelRepo needs to be created or already was created.
-            If folder does not exist, creates it automatically.
-        lines: List[Dict], optional
-            A list with parameters of model lines to add at creation or to initialize (alias for `add_model`).
-        overwrite: bool, optional
-            If True will remove folder that is passed in first argument and start a new repo in that place.
-        meta_fmt: str, optional
-            Extension of repo's metadata files and that will be assigned to the lines by default.
->>>>>>> fb92b6f6
         See also
         --------
         cascade.models.ModelLine
@@ -148,7 +132,6 @@
         Supports all the parameters of ModelLine using args and kwargs.
 
         Parameters:
-<<<<<<< HEAD
             name: str, optional
                 Name of the line. It is used to name a folder of line.
                 Repo prepends it with `self._root` before creating.  
@@ -157,13 +140,6 @@
             meta_fmt: str, optional
                 Format of meta files. Supported values are the same as for repo.
                 If omitted, inherits format from repo.
-=======
-        name: str
-            Name of the line. It is used to name a folder of line.
-            Repo prepends it with `self._root` before creating.
-        meta_fmt: str
-            Format of meta files. If omitted, inherits format from repo.
->>>>>>> fb92b6f6
         See also
         --------
             cascade.models.ModelLine
