"""
Copyright 2022-2024 Ilia Moiseev
Licensed under the Apache License, Version 2.0 (the "License");
you may not use this file except in compliance with the License.
You may obtain a copy of the License at
   http://www.apache.org/licenses/LICENSE-2.0
Unless required by applicable law or agreed to in writing, software
distributed under the License is distributed on an "AS IS" BASIS,
WITHOUT WARRANTIES OR CONDITIONS OF ANY KIND, either express or implied.
See the License for the specific language governing permissions and
limitations under the License.
"""

import itertools
import os
import shutil
import warnings
<<<<<<< HEAD
from typing import Any, Dict, Generator, Iterable, List, Literal, Type, Union
=======
from typing import Any, Dict, Generator, Iterable, List, Literal, Optional, Type, Union
>>>>>>> 1eb0fd5e

from typing_extensions import deprecated

from ..base import Meta, Traceable, TraceableOnDisk
from ..version import __version__
from .model import Model
from .model_line import ModelLine


class Repo(Traceable):
    """
    Base interface for repos of models. Repo is the collection of Lines.

    See also
    --------
    cascade.models.ModelRepo
    """

    def __init__(
        self,
        *args: Any,
        meta_prefix: Union[Dict[Any, Any], str, None] = None,
        **kwargs: Any,
    ) -> None:
        super().__init__(*args, meta_prefix=meta_prefix, **kwargs)
        self._lines = dict()

    def __getitem__(self, key: str) -> ModelLine:
        raise NotImplementedError()

    def __len__(self) -> int:
        """
        Returns
        -------
        num: int
            a number of lines
        """
        return len(self._lines)

    def __iter__(self) -> Generator[ModelLine, None, None]:
        for line in self._lines:
            yield self.__getitem__(line)

    def get_meta(self) -> Meta:
        meta = super().get_meta()
        meta[0].update(
            {
                "root": self._root,
                "len": len(self),
                "type": "repo",
                "cascade_version": __version__,
            }
        )
        return meta

    def get_line_names(self) -> List[str]:
        """
        Returns list of line names.
        """
        return list(self._lines.keys())

    def reload(self) -> None:
        pass


class SingleLineRepo(Repo):
    def __init__(
        self,
        line: ModelLine,
        *args: Any,
        meta_prefix: Union[Dict[Any, Any], str, None] = None,
        **kwargs: Any,
    ) -> None:
        warnings.warn(
            "cascade.models.SingleLineRepo is deprecated since 0.14.0"
            " please, consider migrating to cascade.repos.SingleLineRepo"
            " See documentation and relsease notes on what's changed"
        )

        self._root = line.get_root()
        super().__init__(*args, meta_prefix=meta_prefix, **kwargs)
        self._lines = {line.get_root(): {"args": [], "kwargs": dict()}}
        self._line = line

    def __getitem__(self, key: str) -> ModelLine:
        if key in self._lines:
            return self._line
        else:
            raise KeyError(f"The only line is {list(self._lines.keys())[0]}, {key} does not exist")

    def __repr__(self) -> str:
        return f"SingleLine in {self._root}"

    def get_root(self):
        return self._root

    def reload(self) -> None:
        self._line.reload()


class ModelRepo(Repo, TraceableOnDisk):
    """
    An interface to manage experiments with several lines of models.
    When created, initializes an empty folder constituting a repository of model lines.

    Stores its metadata in its root folder. With every run if the repo was already
    created earlier, updates its meta and logs changes in human-readable format in history file

    Example
    -------
    >>> from cascade.models import ModelRepo
    >>> from cascade.utils.baselines import ConstantBaseline
    >>> repo = ModelRepo('repo', meta_prefix={'description': 'This is a repo with one line for the example.'})
    >>> line = repo.add_line('model', ConstantBaseline)
    >>> model = ConstantBaseline(1)
    >>> model.fit()
    >>> line.save(model)


    >>> from cascade.models import ModelRepo
    >>> from cascade.utils.baselines import ConstantBaseline
    >>> repo = ModelRepo('repo', lines=[dict(name='constant', model_cls=ConstantBaseline)])
    >>> model = ConstantBaseline()
    >>> model.fit()
    >>> repo['constant'].save(model)
    """

    def __init__(
        self,
        folder: str,
        *args: Any,
        lines: Union[Iterable[ModelLine], None] = None,
        overwrite: bool = False,
        meta_fmt: Literal[".json", ".yml", ".yaml"] = ".json",
        model_cls: Union[Type, Dict[str, Type]] = Model,
        **kwargs: Any,
    ) -> None:
        """
        Parameters
        ----------
        folder:
            Path to a folder where ModelRepo needs to be created or already was created
            if folder does not exist, creates it
        lines: List[Dict]
            A list with parameters of model lines to add at creation or to initialize (alias for `add_model`)
        overwrite: bool
            if True will remove folder that is passed in first argument and start a new repo
            in that place
        meta_fmt: Literal['.json', '.yml', '.yaml']
            extension of repo's metadata files and that will be assigned to the lines by default
            `.json` and `.yml` or `.yaml` are supported
        model_cls:
            Default class for any ModelLine in repo
        See also
        --------
        cascade.models.ModelLine
        """
        warnings.warn(
            "cascade.models.ModelRepo is deprecated since 0.14.0"
            " please, consider migrating to cascade.repos.Repo"
            " See documentation and release notes on what's changed"
        )

        super().__init__(folder, meta_fmt, *args, **kwargs)
        self._model_cls = model_cls

        if overwrite and os.path.exists(self._root):
            shutil.rmtree(self._root)

        os.makedirs(self._root, exist_ok=True)
        self._lines = {
            name: {"args": [], "kwargs": dict()}
            for name in sorted(os.listdir(self._root))
            if os.path.isdir(os.path.join(self._root, name))
        }

        if lines is not None:
            for line in lines:
                name = line["name"]
                del line["name"]

                self._lines[name] = {"args": [], "kwargs": line}

        self.sync_meta()

    def add_line(
        self,
        name: Union[str, None] = None,
        *args: Any,
        meta_fmt: Union[str, None] = None,
        **kwargs: Any,
    ) -> ModelLine:
        """
        Adds new line to repo if it doesn't exist and returns it.
        If line exists, defines it in repo with parameters provided.

        Supports all the parameters of ModelLine using args and kwargs.

        Parameters:
            name: str, optional
                Name of the line. It is used to name a folder of line.
                Repo prepends it with `self._root` before creating.
                Optional argument. If omitted - names new line automatically
                using f'{len(self):0>5d}'
            meta_fmt: str, optional
                Format of meta files. Supported values are the same as for repo.
                If omitted, inherits format from repo.
        See also
        --------
            cascade.models.ModelLine
        """
        # TODO: use default model_cls
        if name is None:
            name = f"{len(self):0>5d}"
            if name in self.get_line_names():
                # Name can appear in the repo if the user manually
                # removed the lines from the middle of the repo

                # This will be handled strictly
                # until it will become clear that some solution needed
                raise RuntimeError(f"Line {name} already exists in {self}")

        folder = os.path.join(self._root, name)
        if meta_fmt is None:
            meta_fmt = self._meta_fmt

        self._lines[name] = {"args": args, "kwargs": {"meta_fmt": meta_fmt, **kwargs}}
        self.sync_meta()

        line = ModelLine(folder, *args, meta_fmt=meta_fmt, **kwargs)
        return line

    def __getitem__(self, key: Union[str, int]) -> ModelLine:
        """
        Returns
        -------
        line: ModelLine
           existing line of the name passed in `key`
        """
        if isinstance(key, int):
            key = list(self._lines.keys())[key]
        elif not isinstance(key, str):
            raise TypeError(f"{type(key)} is not supported as key")

        if key in self._lines:
            return ModelLine(
                os.path.join(self._root, key),
                *self._lines[key]["args"],
                **self._lines[key]["kwargs"],
            )
        else:
            raise KeyError(f"Line {key} does not exist in {self}")

    def __repr__(self) -> str:
        return f"ModelRepo in {self._root} of {len(self)} lines"

    def reload(self) -> None:
        """
        Updates internal state
        """
        super().reload()
        self._update_lines()
        self.sync_meta()

    def __add__(self, repo: "ModelRepo") -> "ModelRepoConcatenator":
        return ModelRepoConcatenator([self, repo])

    def load_model_meta(self, model: str) -> Meta:
        """
        Loads metadata of a model from disk

        Parameters
        ----------
        model : str
            model slug e.g. `fair_squid_of_bliss`

        Returns
        -------
        Meta
            Model metadata

        Raises
        ------
        FileNotFoundError
            Raises if failed to find the model with slug specified
        """

        for name in self._lines:
            try:
                line = ModelLine(
                    os.path.join(self._root, name),
                    *self._lines[name]["args"],
                    **self._lines[name]["kwargs"],
                )
                meta = line.load_model_meta(model)
            except FileNotFoundError:
                continue
            else:
                return meta
        raise FileNotFoundError(f"Failed to find the model {model} in the repo at {self._root}")

    def _update_lines(self) -> None:
        for name in sorted(os.listdir(self._root)):
            if os.path.isdir(os.path.join(self._root, name)) and name not in self._lines:
                self._lines[name] = {"args": [], "kwargs": dict()}


@deprecated(
    "Concatenating Repos is deprecated since"
    " 0.14.0 and will be removed by 0.15.0"
    " Use Workspaces instead",
    category=DeprecationWarning,
    stacklevel=1
)
class ModelRepoConcatenator(Repo):
    """
    Deprecated

    The class to concatenate different Repos.
    For the ease of use please, don't use it directly.
    Just do `repo = repo_1 + repo_2` to unify two or more repos.
    """

    def __init__(self, repos: Iterable[Repo], *args: Any, **kwargs: Any) -> None:
        super().__init__(*args, **kwargs)
        self._repos = repos

    def __getitem__(self, key) -> ModelLine:
        pair = key.split("_")
        if len(pair) <= 2:
            raise KeyError(
                f"Key {key} is not in required format \
            `<repo_idx>_..._<line_name>`. \
            Please, use the key in this format. For example `0_line_1`"
            )
        idx, line_name = pair[0], "_".join(pair[1:])
        idx = int(idx)

        return self._repos[idx][line_name]

    def __len__(self) -> int:
        return sum([len(repo) for repo in self._repos])

    def __iter__(self) -> Generator[ModelLine, None, None]:
        # this flattens the list of lines
        for line in itertools.chain(*[[line for line in repo] for repo in self._repos]):
            yield line

    def __add__(self, repo: ModelRepo):
        return ModelRepoConcatenator([self, repo])

    def __repr__(self) -> str:
        return f"ModelRepoConcatenator of {len(self._repos)} repos, {len(self)} lines total"

    def reload(self) -> None:
        for repo in self._repos:
            repo.reload()<|MERGE_RESOLUTION|>--- conflicted
+++ resolved
@@ -15,11 +15,7 @@
 import os
 import shutil
 import warnings
-<<<<<<< HEAD
-from typing import Any, Dict, Generator, Iterable, List, Literal, Type, Union
-=======
 from typing import Any, Dict, Generator, Iterable, List, Literal, Optional, Type, Union
->>>>>>> 1eb0fd5e
 
 from typing_extensions import deprecated
 
