--- conflicted
+++ resolved
@@ -67,7 +67,6 @@
         """
         return self._pipeline.predict_proba(x, *args, **kwargs)
 
-<<<<<<< HEAD
 
     def _check_model_hash(self, path) -> None:
         root = os.path.dirname(path)
@@ -90,21 +89,6 @@
             raise RuntimeError(f'Multiple possible meta-files found: {names}')
 
     def load(self, path, check_hash=True) -> None:
-=======
-    # Will be added again when thoroughly tested
-    # def _check_model_hash(self, meta, path_w_ext) -> None:
-    #     with open(path_w_ext, 'rb') as f:
-    #         file_hash = md5(f.read()).hexdigest()
-    #     if file_hash == meta['md5sum']:
-    #         return
-    #     else:
-    #         raise RuntimeError(f'.pkl model hash check failed\n \
-    #              it may be that model\'s .pkl file was corrupted\n \
-    #              hash from meta: {meta["md5sum"]}\n \
-    #              hash from .pkl: {file_hash}')
-
-    def load(self, path: str) -> None:
->>>>>>> fb92b6f6
         """
         Loads the model from path provided. If no extension, .pkl is added.
         """
