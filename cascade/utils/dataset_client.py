"""
Copyright 2022-2024 Ilia Moiseev

Licensed under the Apache License, Version 2.0 (the "License");
you may not use this file except in compliance with the License.
You may obtain a copy of the License at

   http://www.apache.org/licenses/LICENSE-2.0

Unless required by applicable law or agreed to in writing, software
distributed under the License is distributed on an "AS IS" BASIS,
WITHOUT WARRANTIES OR CONDITIONS OF ANY KIND, either express or implied.
See the License for the specific language governing permissions and
limitations under the License.
"""

from typing import Any

<<<<<<< HEAD
import requests

from ..data.dataset import BaseDataset
from .serializer import Serializer


class DatasetClient(BaseDataset):
    """
    Client for DatasetServer.

    DatasetClient is an interface for a dataset
    that lies under the DatasetServer.

    For every field or method call the client sends
    its name and arguments to the server to get the
    result.

    One can call any method that exists on the underlying
    dataset from the client and if the results are serializable
    should be able to receive results.

    Example
    -------
    This is how server can look - we wrap `FeatureTable` into the `DatasetServer`.

    ```python
    >>> from cascade.utils.dataset_server import DatasetServer
    >>> from cascade.utils.tables import FeatureTable
    >>> from cascade.data import Wrapper
    >>> import numpy as np
    >>> import pandas as pd
    >>> ds = FeatureTable(pd.DataFrame([[1, 2, 3], [4, 5, 6]], columns=["a", "b", "c"]))
    >>> ds = DatasetServer(ds)
    >>> ds.run()
    ```

    This is what needs to be done on the client side.

    ```python
    from cascade.utils.dataset_client import DatasetClient

    >>> ds = DatasetClient('http://localhost:5000')
    >>> ds.get_meta()
    ```

    This call will be done on the side of the server in `FeatureTable`,
    the result is pickled, sent, then unpickled and returned on the cliend side.

    You can access any methods on server using client as long as return values can be pickled.

    See also
    --------
    cascade.utils.dataset_server.DatasetServer
    """

=======
from ..data import Dataset


class DatasetClient(Dataset):
>>>>>>> 11ff2678
    def __init__(self, host: str, **kwargs: Any) -> None:
        raise RuntimeError("Dataset client was removed since 0.14.0")<|MERGE_RESOLUTION|>--- conflicted
+++ resolved
@@ -16,67 +16,9 @@
 
 from typing import Any
 
-<<<<<<< HEAD
-import requests
-
-from ..data.dataset import BaseDataset
-from .serializer import Serializer
-
-
-class DatasetClient(BaseDataset):
-    """
-    Client for DatasetServer.
-
-    DatasetClient is an interface for a dataset
-    that lies under the DatasetServer.
-
-    For every field or method call the client sends
-    its name and arguments to the server to get the
-    result.
-
-    One can call any method that exists on the underlying
-    dataset from the client and if the results are serializable
-    should be able to receive results.
-
-    Example
-    -------
-    This is how server can look - we wrap `FeatureTable` into the `DatasetServer`.
-
-    ```python
-    >>> from cascade.utils.dataset_server import DatasetServer
-    >>> from cascade.utils.tables import FeatureTable
-    >>> from cascade.data import Wrapper
-    >>> import numpy as np
-    >>> import pandas as pd
-    >>> ds = FeatureTable(pd.DataFrame([[1, 2, 3], [4, 5, 6]], columns=["a", "b", "c"]))
-    >>> ds = DatasetServer(ds)
-    >>> ds.run()
-    ```
-
-    This is what needs to be done on the client side.
-
-    ```python
-    from cascade.utils.dataset_client import DatasetClient
-
-    >>> ds = DatasetClient('http://localhost:5000')
-    >>> ds.get_meta()
-    ```
-
-    This call will be done on the side of the server in `FeatureTable`,
-    the result is pickled, sent, then unpickled and returned on the cliend side.
-
-    You can access any methods on server using client as long as return values can be pickled.
-
-    See also
-    --------
-    cascade.utils.dataset_server.DatasetServer
-    """
-
-=======
 from ..data import Dataset
 
 
 class DatasetClient(Dataset):
->>>>>>> 11ff2678
     def __init__(self, host: str, **kwargs: Any) -> None:
         raise RuntimeError("Dataset client was removed since 0.14.0")