--- conflicted
+++ resolved
@@ -14,18 +14,15 @@
 limitations under the License.
 """
 
-<<<<<<< HEAD
-=======
-import os
-import json
-from dataclasses import asdict, is_dataclass
->>>>>>> 02c9a066
 import datetime
 import deepdiff
 import glob
 import json
 from json import JSONEncoder
 import os
+import json
+from dataclasses import asdict, is_dataclass
+import datetime
 from typing import NoReturn, Union, Dict, Any
 
 import yaml
