"""
Copyright 2022-2024 Ilia Moiseev

Licensed under the Apache License, Version 2.0 (the "License");
you may not use this file except in compliance with the License.
You may obtain a copy of the License at

   http://www.apache.org/licenses/LICENSE-2.0

Unless required by applicable law or agreed to in writing, software
distributed under the License is distributed on an "AS IS" BASIS,
WITHOUT WARRANTIES OR CONDITIONS OF ANY KIND, either express or implied.
See the License for the specific language governing permissions and
limitations under the License.
"""

from typing import Any, Dict, List, NoReturn, Union

"""
Single meta of basic object is just a dict, however Cascade works with
pipelines with lists of meta. This is why default meta is a list.

This type is used when `get_meta` is called on any Traceable
"""
Meta = List[Dict[Any, Any]]


class MetaIOError(IOError):
    pass


class ZeroMetaError(MetaIOError):
    pass


class MultipleMetaError(MetaIOError):
    pass


def raise_not_implemented(class_name: str, name: str) -> NoReturn:
    raise NotImplementedError(
        f"Default {class_name} class '{name}()' "
        f"method called. May be you haven't "
        f"implemented it in the successor class"
    )

<<<<<<< HEAD

=======
from .cache import Cache
>>>>>>> 925142f4
from .history_handler import HistoryHandler
from .meta_handler import CustomEncoder as JSONEncoder
from .meta_handler import MetaHandler, default_meta_format, supported_meta_formats
from .traceable import Traceable, TraceableOnDisk<|MERGE_RESOLUTION|>--- conflicted
+++ resolved
@@ -44,11 +44,7 @@
         f"implemented it in the successor class"
     )
 
-<<<<<<< HEAD
-
-=======
 from .cache import Cache
->>>>>>> 925142f4
 from .history_handler import HistoryHandler
 from .meta_handler import CustomEncoder as JSONEncoder
 from .meta_handler import MetaHandler, default_meta_format, supported_meta_formats
