--- conflicted
+++ resolved
@@ -1,12 +1,8 @@
 import os
 import re
-<<<<<<< HEAD
-from typing import Any, Dict, List, Tuple
-=======
 import subprocess
 import sys
 from typing import Any, Dict, List, Optional, Tuple
->>>>>>> 925142f4
 
 from coolname import generate
 
@@ -89,19 +85,12 @@
     path : str
         Path to the container to migrate
     """
-<<<<<<< HEAD
     from tqdm import tqdm
 
     from cascade.base import MetaHandler, MetaIOError
     from cascade.lines import ModelLine
     from cascade.metrics import Metric, MetricType
     from cascade.models import ModelRepo, SingleLineRepo
-=======
-    from cascade.base import MetaHandler, MetaIOError
-    from cascade.metrics import Metric, MetricType
-    from cascade.models import ModelLine, ModelRepo, SingleLineRepo
-    from tqdm import tqdm
->>>>>>> 925142f4
 
     def process_metrics(metrics: Dict[str, Any]) -> Tuple[List[Metric], Dict[str, Any]]:
         if not isinstance(metrics, dict):
