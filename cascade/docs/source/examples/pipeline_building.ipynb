--- conflicted
+++ resolved
@@ -39,11 +39,7 @@
     {
      "data": {
       "text/plain": [
-<<<<<<< HEAD
-       "'0.9.0'"
-=======
        "'0.10.0'"
->>>>>>> 83d05eac
       ]
      },
      "execution_count": 3,
