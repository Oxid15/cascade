--- conflicted
+++ resolved
@@ -40,11 +40,7 @@
     {
      "data": {
       "text/plain": [
-<<<<<<< HEAD
-       "'0.12.0'"
-=======
        "'0.13.0'"
->>>>>>> 19e78b89
       ]
      },
      "execution_count": 3,
@@ -541,21 +537,12 @@
      "evalue": "Checks in positions [0] failed\nItems failed by check:\n0: 0, 10, 20, 30, 36 ... 1739, 1745, 1746, 1768, 1793",
      "output_type": "error",
      "traceback": [
-<<<<<<< HEAD
-      "\u001b[0;31m---------------------------------------------------------------------------\u001b[0m",
-      "\u001b[0;31mDataValidationException\u001b[0m                   Traceback (most recent call last)",
-      "Cell \u001b[0;32mIn[16], line 1\u001b[0m\n\u001b[0;32m----> 1\u001b[0m cde\u001b[39m.\u001b[39;49mPredicateValidator(digits_ds, \u001b[39mlambda\u001b[39;49;00m x: x[\u001b[39m1\u001b[39;49m] \u001b[39m!=\u001b[39;49m \u001b[39m0\u001b[39;49m)\n",
-      "File \u001b[0;32m~/work/cascade/cascade/cascade/meta/validator.py:108\u001b[0m, in \u001b[0;36mPredicateValidator.__init__\u001b[0;34m(self, dataset, func, **kwargs)\u001b[0m\n\u001b[1;32m    106\u001b[0m bad_counts \u001b[39m=\u001b[39m [\u001b[39mlen\u001b[39m(bad_items[i]) \u001b[39mfor\u001b[39;00m i \u001b[39min\u001b[39;00m \u001b[39mrange\u001b[39m(\u001b[39mlen\u001b[39m(\u001b[39mself\u001b[39m\u001b[39m.\u001b[39m_func))]\n\u001b[1;32m    107\u001b[0m \u001b[39mif\u001b[39;00m \u001b[39many\u001b[39m(bad_counts):\n\u001b[0;32m--> 108\u001b[0m     \u001b[39mself\u001b[39;49m\u001b[39m.\u001b[39;49m_raise(bad_items)\n\u001b[1;32m    109\u001b[0m \u001b[39melse\u001b[39;00m:\n\u001b[1;32m    110\u001b[0m     \u001b[39mprint\u001b[39m(\u001b[39m\"\u001b[39m\u001b[39mOK!\u001b[39m\u001b[39m\"\u001b[39m)\n",
-      "File \u001b[0;32m~/work/cascade/cascade/cascade/meta/validator.py:117\u001b[0m, in \u001b[0;36mPredicateValidator._raise\u001b[0;34m(self, items)\u001b[0m\n\u001b[1;32m    115\u001b[0m failed_checks \u001b[39m=\u001b[39m [i \u001b[39mfor\u001b[39;00m i \u001b[39min\u001b[39;00m \u001b[39mrange\u001b[39m(\u001b[39mlen\u001b[39m(bad_counts)) \u001b[39mif\u001b[39;00m bad_counts[i]]\n\u001b[1;32m    116\u001b[0m failed_items \u001b[39m=\u001b[39m \u001b[39m\"\u001b[39m\u001b[39m\\n\u001b[39;00m\u001b[39m\"\u001b[39m\u001b[39m.\u001b[39mjoin([\u001b[39mf\u001b[39m\u001b[39m\"\u001b[39m\u001b[39m{\u001b[39;00mi\u001b[39m}\u001b[39;00m\u001b[39m: \u001b[39m\u001b[39m{\u001b[39;00mprettify_items(items[i])\u001b[39m}\u001b[39;00m\u001b[39m\"\u001b[39m \u001b[39mfor\u001b[39;00m i \u001b[39min\u001b[39;00m items])\n\u001b[0;32m--> 117\u001b[0m \u001b[39mraise\u001b[39;00m DataValidationException(\n\u001b[1;32m    118\u001b[0m     \u001b[39mf\u001b[39m\u001b[39m\"\u001b[39m\u001b[39mChecks in positions \u001b[39m\u001b[39m{\u001b[39;00mfailed_checks\u001b[39m}\u001b[39;00m\u001b[39m failed\u001b[39m\u001b[39m\\n\u001b[39;00m\u001b[39m\"\u001b[39m\n\u001b[1;32m    119\u001b[0m     \u001b[39mf\u001b[39m\u001b[39m\"\u001b[39m\u001b[39mItems failed by check:\u001b[39m\u001b[39m\\n\u001b[39;00m\u001b[39m\"\u001b[39m\n\u001b[1;32m    120\u001b[0m     \u001b[39mf\u001b[39m\u001b[39m\"\u001b[39m\u001b[39m{\u001b[39;00mfailed_items\u001b[39m}\u001b[39;00m\u001b[39m\"\u001b[39m\n\u001b[1;32m    121\u001b[0m )\n",
-      "\u001b[0;31mDataValidationException\u001b[0m: Checks in positions [0] failed\nItems failed by check:\n0: 0, 10, 20, 30, 36 ... 1739, 1745, 1746, 1768, 1793"
-=======
       "\u001b[1;31m---------------------------------------------------------------------------\u001b[0m",
       "\u001b[1;31mDataValidationException\u001b[0m                   Traceback (most recent call last)",
       "\u001b[1;32mc:\\cascade\\cascade\\docs\\source\\examples\\data_validation.ipynb Cell 34\u001b[0m line \u001b[0;36m<cell line: 1>\u001b[1;34m()\u001b[0m\n\u001b[1;32m----> <a href='vscode-notebook-cell:/c%3A/cascade/cascade/docs/source/examples/data_validation.ipynb#X45sZmlsZQ%3D%3D?line=0'>1</a>\u001b[0m cde\u001b[39m.\u001b[39;49mPredicateValidator(digits_ds, \u001b[39mlambda\u001b[39;49;00m x: x[\u001b[39m1\u001b[39;49m] \u001b[39m!=\u001b[39;49m \u001b[39m0\u001b[39;49m)\n",
       "File \u001b[1;32mC:\\cascade\\cascade\\meta\\validator.py:108\u001b[0m, in \u001b[0;36mPredicateValidator.__init__\u001b[1;34m(self, dataset, func, **kwargs)\u001b[0m\n\u001b[0;32m    106\u001b[0m bad_counts \u001b[39m=\u001b[39m [\u001b[39mlen\u001b[39m(bad_items[i]) \u001b[39mfor\u001b[39;00m i \u001b[39min\u001b[39;00m \u001b[39mrange\u001b[39m(\u001b[39mlen\u001b[39m(\u001b[39mself\u001b[39m\u001b[39m.\u001b[39m_func))]\n\u001b[0;32m    107\u001b[0m \u001b[39mif\u001b[39;00m \u001b[39many\u001b[39m(bad_counts):\n\u001b[1;32m--> 108\u001b[0m     \u001b[39mself\u001b[39;49m\u001b[39m.\u001b[39;49m_raise(bad_items)\n\u001b[0;32m    109\u001b[0m \u001b[39melse\u001b[39;00m:\n\u001b[0;32m    110\u001b[0m     \u001b[39mprint\u001b[39m(\u001b[39m\"\u001b[39m\u001b[39mOK!\u001b[39m\u001b[39m\"\u001b[39m)\n",
       "File \u001b[1;32mC:\\cascade\\cascade\\meta\\validator.py:117\u001b[0m, in \u001b[0;36mPredicateValidator._raise\u001b[1;34m(self, items)\u001b[0m\n\u001b[0;32m    115\u001b[0m failed_checks \u001b[39m=\u001b[39m [i \u001b[39mfor\u001b[39;00m i \u001b[39min\u001b[39;00m \u001b[39mrange\u001b[39m(\u001b[39mlen\u001b[39m(bad_counts)) \u001b[39mif\u001b[39;00m bad_counts[i]]\n\u001b[0;32m    116\u001b[0m failed_items \u001b[39m=\u001b[39m \u001b[39m\"\u001b[39m\u001b[39m\\n\u001b[39;00m\u001b[39m\"\u001b[39m\u001b[39m.\u001b[39mjoin([\u001b[39mf\u001b[39m\u001b[39m\"\u001b[39m\u001b[39m{\u001b[39;00mi\u001b[39m}\u001b[39;00m\u001b[39m: \u001b[39m\u001b[39m{\u001b[39;00mprettify_items(items[i])\u001b[39m}\u001b[39;00m\u001b[39m\"\u001b[39m \u001b[39mfor\u001b[39;00m i \u001b[39min\u001b[39;00m items])\n\u001b[1;32m--> 117\u001b[0m \u001b[39mraise\u001b[39;00m DataValidationException(\n\u001b[0;32m    118\u001b[0m     \u001b[39mf\u001b[39m\u001b[39m\"\u001b[39m\u001b[39mChecks in positions \u001b[39m\u001b[39m{\u001b[39;00mfailed_checks\u001b[39m}\u001b[39;00m\u001b[39m failed\u001b[39m\u001b[39m\\n\u001b[39;00m\u001b[39m\"\u001b[39m\n\u001b[0;32m    119\u001b[0m     \u001b[39mf\u001b[39m\u001b[39m\"\u001b[39m\u001b[39mItems failed by check:\u001b[39m\u001b[39m\\n\u001b[39;00m\u001b[39m\"\u001b[39m\n\u001b[0;32m    120\u001b[0m     \u001b[39mf\u001b[39m\u001b[39m\"\u001b[39m\u001b[39m{\u001b[39;00mfailed_items\u001b[39m}\u001b[39;00m\u001b[39m\"\u001b[39m\n\u001b[0;32m    121\u001b[0m )\n",
       "\u001b[1;31mDataValidationException\u001b[0m: Checks in positions [0] failed\nItems failed by check:\n0: 0, 10, 20, 30, 36 ... 1739, 1745, 1746, 1768, 1793"
->>>>>>> 19e78b89
      ]
     }
    ],
@@ -572,11 +559,7 @@
   },
   {
    "cell_type": "code",
-<<<<<<< HEAD
-   "execution_count": null,
-=======
    "execution_count": 17,
->>>>>>> 19e78b89
    "metadata": {},
    "outputs": [
     {
@@ -612,11 +595,7 @@
   },
   {
    "cell_type": "code",
-<<<<<<< HEAD
-   "execution_count": null,
-=======
    "execution_count": 18,
->>>>>>> 19e78b89
    "metadata": {},
    "outputs": [
     {
@@ -644,11 +623,7 @@
   },
   {
    "cell_type": "code",
-<<<<<<< HEAD
-   "execution_count": null,
-=======
    "execution_count": 19,
->>>>>>> 19e78b89
    "metadata": {},
    "outputs": [
     {
@@ -694,11 +669,7 @@
   },
   {
    "cell_type": "code",
-<<<<<<< HEAD
-   "execution_count": 17,
-=======
    "execution_count": 20,
->>>>>>> 19e78b89
    "metadata": {},
    "outputs": [],
    "source": [
@@ -709,11 +680,7 @@
   },
   {
    "cell_type": "code",
-<<<<<<< HEAD
-   "execution_count": 18,
-=======
    "execution_count": 21,
->>>>>>> 19e78b89
    "metadata": {},
    "outputs": [],
    "source": [
@@ -731,11 +698,7 @@
   },
   {
    "cell_type": "code",
-<<<<<<< HEAD
-   "execution_count": 19,
-=======
    "execution_count": 22,
->>>>>>> 19e78b89
    "metadata": {},
    "outputs": [
     {
@@ -758,11 +721,7 @@
        "[150 rows x 4 columns]"
       ]
      },
-<<<<<<< HEAD
-     "execution_count": 19,
-=======
      "execution_count": 22,
->>>>>>> 19e78b89
      "metadata": {},
      "output_type": "execute_result"
     }
@@ -784,11 +743,7 @@
   },
   {
    "cell_type": "code",
-<<<<<<< HEAD
-   "execution_count": 20,
-=======
    "execution_count": 23,
->>>>>>> 19e78b89
    "metadata": {},
    "outputs": [],
    "source": [
@@ -804,11 +759,7 @@
   },
   {
    "cell_type": "code",
-<<<<<<< HEAD
-   "execution_count": 21,
-=======
    "execution_count": 24,
->>>>>>> 19e78b89
    "metadata": {},
    "outputs": [],
    "source": [
@@ -822,11 +773,7 @@
   },
   {
    "cell_type": "code",
-<<<<<<< HEAD
-   "execution_count": 22,
-=======
    "execution_count": 25,
->>>>>>> 19e78b89
    "metadata": {},
    "outputs": [
     {
@@ -842,11 +789,7 @@
        "cascade.utils.pandera.pa_schema_validator.PaSchemaValidator"
       ]
      },
-<<<<<<< HEAD
-     "execution_count": 22,
-=======
      "execution_count": 25,
->>>>>>> 19e78b89
      "metadata": {},
      "output_type": "execute_result"
     }
@@ -864,11 +807,7 @@
   },
   {
    "cell_type": "code",
-<<<<<<< HEAD
-   "execution_count": 23,
-=======
    "execution_count": 26,
->>>>>>> 19e78b89
    "metadata": {},
    "outputs": [],
    "source": [
@@ -877,11 +816,7 @@
   },
   {
    "cell_type": "code",
-<<<<<<< HEAD
-   "execution_count": 24,
-=======
    "execution_count": 27,
->>>>>>> 19e78b89
    "metadata": {},
    "outputs": [
     {
@@ -897,11 +832,7 @@
        "cascade.utils.pandera.pa_schema_validator.PaSchemaValidator"
       ]
      },
-<<<<<<< HEAD
-     "execution_count": 24,
-=======
      "execution_count": 27,
->>>>>>> 19e78b89
      "metadata": {},
      "output_type": "execute_result"
     }
@@ -919,11 +850,7 @@
   },
   {
    "cell_type": "code",
-<<<<<<< HEAD
-   "execution_count": 25,
-=======
    "execution_count": 28,
->>>>>>> 19e78b89
    "metadata": {},
    "outputs": [],
    "source": [
@@ -932,11 +859,7 @@
   },
   {
    "cell_type": "code",
-<<<<<<< HEAD
-   "execution_count": 26,
-=======
    "execution_count": 29,
->>>>>>> 19e78b89
    "metadata": {},
    "outputs": [
     {
@@ -960,15 +883,6 @@
       "File \u001b[1;32mc:\\Users\\илья\\AppData\\Local\\Programs\\Python\\Python310\\lib\\site-packages\\pandera\\schemas.py:2482\u001b[0m, in \u001b[0;36m_handle_check_results\u001b[1;34m(schema, check_index, check, check_obj, *check_args)\u001b[0m\n\u001b[0;32m   2481\u001b[0m         \u001b[39mreturn\u001b[39;00m \u001b[39mTrue\u001b[39;00m\n\u001b[1;32m-> 2482\u001b[0m     \u001b[39mraise\u001b[39;00m errors\u001b[39m.\u001b[39mSchemaError(\n\u001b[0;32m   2483\u001b[0m         schema,\n\u001b[0;32m   2484\u001b[0m         check_obj,\n\u001b[0;32m   2485\u001b[0m         error_msg,\n\u001b[0;32m   2486\u001b[0m         failure_cases\u001b[39m=\u001b[39mfailure_cases,\n\u001b[0;32m   2487\u001b[0m         check\u001b[39m=\u001b[39mcheck,\n\u001b[0;32m   2488\u001b[0m         check_index\u001b[39m=\u001b[39mcheck_index,\n\u001b[0;32m   2489\u001b[0m         check_output\u001b[39m=\u001b[39mcheck_result\u001b[39m.\u001b[39mcheck_output,\n\u001b[0;32m   2490\u001b[0m     )\n\u001b[0;32m   2491\u001b[0m \u001b[39mreturn\u001b[39;00m check_result\u001b[39m.\u001b[39mcheck_passed\n",
       "\u001b[1;31mSchemaError\u001b[0m: <Schema Column(name=sepal length (cm), type=DataType(float64))> failed element-wise validator 0:\n<Check greater_than: greater_than(0)>\nfailure cases:\n     index  failure_case\n0        0          -5.1\n1        1          -4.9\n2        2          -4.7\n3        3          -4.6\n4        4          -5.0\n..     ...           ...\n145    145          -6.7\n146    146          -6.3\n147    147          -6.5\n148    148          -6.2\n149    149          -5.9\n\n[150 rows x 2 columns]",
       "\nDuring handling of the above exception, another exception occurred:\n",
-<<<<<<< HEAD
-      "\u001b[0;31mDataValidationException\u001b[0m                   Traceback (most recent call last)",
-      "Cell \u001b[0;32mIn[26], line 1\u001b[0m\n\u001b[0;32m----> 1\u001b[0m PaSchemaValidator(iris_ds, \u001b[39m'\u001b[39;49m\u001b[39m./iris_schema.yml\u001b[39;49m\u001b[39m'\u001b[39;49m)\n",
-      "File \u001b[0;32m~/work/cascade/cascade/cascade/utils/pandera/pa_schema_validator.py:47\u001b[0m, in \u001b[0;36mPaSchemaValidator.__init__\u001b[0;34m(self, dataset, schema, *args, **kwargs)\u001b[0m\n\u001b[1;32m     32\u001b[0m \u001b[39mdef\u001b[39;00m \u001b[39m__init__\u001b[39m(\u001b[39mself\u001b[39m, dataset: TableDataset, schema, \u001b[39m*\u001b[39margs: Any, \u001b[39m*\u001b[39m\u001b[39m*\u001b[39mkwargs: Any) \u001b[39m-\u001b[39m\u001b[39m>\u001b[39m \u001b[39mNone\u001b[39;00m:\n\u001b[1;32m     33\u001b[0m \u001b[39m    \u001b[39m\u001b[39m\"\"\"\u001b[39;00m\n\u001b[1;32m     34\u001b[0m \u001b[39m    Parameters\u001b[39;00m\n\u001b[1;32m     35\u001b[0m \u001b[39m    ----------\u001b[39;00m\n\u001b[0;32m   (...)\u001b[0m\n\u001b[1;32m     45\u001b[0m \u001b[39m    DataValidationException\u001b[39;00m\n\u001b[1;32m     46\u001b[0m \u001b[39m    \"\"\"\u001b[39;00m\n\u001b[0;32m---> 47\u001b[0m     \u001b[39msuper\u001b[39;49m()\u001b[39m.\u001b[39;49m\u001b[39m__init__\u001b[39;49m(dataset, \u001b[39m*\u001b[39;49margs, func\u001b[39m=\u001b[39;49m\u001b[39mlambda\u001b[39;49;00m x: \u001b[39mself\u001b[39;49m\u001b[39m.\u001b[39;49m_validate(x, schema), \u001b[39m*\u001b[39;49m\u001b[39m*\u001b[39;49mkwargs)\n",
-      "File \u001b[0;32m~/work/cascade/cascade/cascade/meta/validator.py:71\u001b[0m, in \u001b[0;36mAggregateValidator.__init__\u001b[0;34m(self, dataset, func, **kwargs)\u001b[0m\n\u001b[1;32m     69\u001b[0m bad_results \u001b[39m=\u001b[39m []\n\u001b[1;32m     70\u001b[0m \u001b[39mfor\u001b[39;00m i, func \u001b[39min\u001b[39;00m \u001b[39menumerate\u001b[39m(\u001b[39mself\u001b[39m\u001b[39m.\u001b[39m_func):\n\u001b[0;32m---> 71\u001b[0m     \u001b[39mif\u001b[39;00m \u001b[39mnot\u001b[39;00m func(\u001b[39mself\u001b[39;49m\u001b[39m.\u001b[39;49m_dataset):\n\u001b[1;32m     72\u001b[0m         bad_results\u001b[39m.\u001b[39mappend(i)\n\u001b[1;32m     74\u001b[0m \u001b[39mif\u001b[39;00m \u001b[39mlen\u001b[39m(bad_results):\n",
-      "File \u001b[0;32m~/work/cascade/cascade/cascade/utils/pandera/pa_schema_validator.py:47\u001b[0m, in \u001b[0;36mPaSchemaValidator.__init__.<locals>.<lambda>\u001b[0;34m(x)\u001b[0m\n\u001b[1;32m     32\u001b[0m \u001b[39mdef\u001b[39;00m \u001b[39m__init__\u001b[39m(\u001b[39mself\u001b[39m, dataset: TableDataset, schema, \u001b[39m*\u001b[39margs: Any, \u001b[39m*\u001b[39m\u001b[39m*\u001b[39mkwargs: Any) \u001b[39m-\u001b[39m\u001b[39m>\u001b[39m \u001b[39mNone\u001b[39;00m:\n\u001b[1;32m     33\u001b[0m \u001b[39m    \u001b[39m\u001b[39m\"\"\"\u001b[39;00m\n\u001b[1;32m     34\u001b[0m \u001b[39m    Parameters\u001b[39;00m\n\u001b[1;32m     35\u001b[0m \u001b[39m    ----------\u001b[39;00m\n\u001b[0;32m   (...)\u001b[0m\n\u001b[1;32m     45\u001b[0m \u001b[39m    DataValidationException\u001b[39;00m\n\u001b[1;32m     46\u001b[0m \u001b[39m    \"\"\"\u001b[39;00m\n\u001b[0;32m---> 47\u001b[0m     \u001b[39msuper\u001b[39m()\u001b[39m.\u001b[39m\u001b[39m__init__\u001b[39m(dataset, \u001b[39m*\u001b[39margs, func\u001b[39m=\u001b[39m\u001b[39mlambda\u001b[39;00m x: \u001b[39mself\u001b[39;49m\u001b[39m.\u001b[39;49m_validate(x, schema), \u001b[39m*\u001b[39m\u001b[39m*\u001b[39mkwargs)\n",
-      "File \u001b[0;32m~/work/cascade/cascade/cascade/utils/pandera/pa_schema_validator.py:56\u001b[0m, in \u001b[0;36mPaSchemaValidator._validate\u001b[0;34m(ds, schema)\u001b[0m\n\u001b[1;32m     54\u001b[0m     schema\u001b[39m.\u001b[39mvalidate(ds\u001b[39m.\u001b[39m_table)\n\u001b[1;32m     55\u001b[0m \u001b[39mexcept\u001b[39;00m SchemaError \u001b[39mas\u001b[39;00m e:\n\u001b[0;32m---> 56\u001b[0m     \u001b[39mraise\u001b[39;00m DataValidationException(e)\n\u001b[1;32m     57\u001b[0m \u001b[39melse\u001b[39;00m:\n\u001b[1;32m     58\u001b[0m     \u001b[39mreturn\u001b[39;00m \u001b[39mTrue\u001b[39;00m\n",
-      "\u001b[0;31mDataValidationException\u001b[0m: <Schema Column(name=sepal length (cm), type=DataType(float64))> failed element-wise validator 0:\n<Check greater_than: greater_than(0)>\nfailure cases:\n     index  failure_case\n0        0          -5.1\n1        1          -4.9\n2        2          -4.7\n3        3          -4.6\n4        4          -5.0\n..     ...           ...\n145    145          -6.7\n146    146          -6.3\n147    147          -6.5\n148    148          -6.2\n149    149          -5.9\n\n[150 rows x 2 columns]"
-=======
       "\u001b[1;31mDataValidationException\u001b[0m                   Traceback (most recent call last)",
       "\u001b[1;32mc:\\cascade\\cascade\\docs\\source\\examples\\data_validation.ipynb Cell 57\u001b[0m line \u001b[0;36m<cell line: 1>\u001b[1;34m()\u001b[0m\n\u001b[1;32m----> <a href='vscode-notebook-cell:/c%3A/cascade/cascade/docs/source/examples/data_validation.ipynb#Y110sZmlsZQ%3D%3D?line=0'>1</a>\u001b[0m PaSchemaValidator(iris_ds, \u001b[39m'\u001b[39;49m\u001b[39m./iris_schema.yml\u001b[39;49m\u001b[39m'\u001b[39;49m)\n",
       "File \u001b[1;32mC:\\cascade\\cascade\\utils\\pandera\\pa_schema_validator.py:48\u001b[0m, in \u001b[0;36mPaSchemaValidator.__init__\u001b[1;34m(self, dataset, schema, *args, **kwargs)\u001b[0m\n\u001b[0;32m     33\u001b[0m \u001b[39mdef\u001b[39;00m \u001b[39m__init__\u001b[39m(\u001b[39mself\u001b[39m, dataset: TableDataset, schema: DataFrameSchema, \u001b[39m*\u001b[39margs: Any, \u001b[39m*\u001b[39m\u001b[39m*\u001b[39mkwargs: Any) \u001b[39m-\u001b[39m\u001b[39m>\u001b[39m \u001b[39mNone\u001b[39;00m:\n\u001b[0;32m     34\u001b[0m     \u001b[39m\"\"\"\u001b[39;00m\n\u001b[0;32m     35\u001b[0m \u001b[39m    Parameters\u001b[39;00m\n\u001b[0;32m     36\u001b[0m \u001b[39m    ----------\u001b[39;00m\n\u001b[1;32m   (...)\u001b[0m\n\u001b[0;32m     46\u001b[0m \u001b[39m    DataValidationException\u001b[39;00m\n\u001b[0;32m     47\u001b[0m \u001b[39m    \"\"\"\u001b[39;00m\n\u001b[1;32m---> 48\u001b[0m     \u001b[39msuper\u001b[39m()\u001b[39m.\u001b[39m\u001b[39m__init__\u001b[39m(dataset, \u001b[39m*\u001b[39margs, func\u001b[39m=\u001b[39m\u001b[39mlambda\u001b[39;00m x: \u001b[39mself\u001b[39m\u001b[39m.\u001b[39m_validate(x, schema), \u001b[39m*\u001b[39m\u001b[39m*\u001b[39mkwargs)\n",
@@ -976,7 +890,6 @@
       "File \u001b[1;32mC:\\cascade\\cascade\\utils\\pandera\\pa_schema_validator.py:48\u001b[0m, in \u001b[0;36mPaSchemaValidator.__init__.<locals>.<lambda>\u001b[1;34m(x)\u001b[0m\n\u001b[0;32m     33\u001b[0m \u001b[39mdef\u001b[39;00m \u001b[39m__init__\u001b[39m(\u001b[39mself\u001b[39m, dataset: TableDataset, schema: DataFrameSchema, \u001b[39m*\u001b[39margs: Any, \u001b[39m*\u001b[39m\u001b[39m*\u001b[39mkwargs: Any) \u001b[39m-\u001b[39m\u001b[39m>\u001b[39m \u001b[39mNone\u001b[39;00m:\n\u001b[0;32m     34\u001b[0m     \u001b[39m\"\"\"\u001b[39;00m\n\u001b[0;32m     35\u001b[0m \u001b[39m    Parameters\u001b[39;00m\n\u001b[0;32m     36\u001b[0m \u001b[39m    ----------\u001b[39;00m\n\u001b[1;32m   (...)\u001b[0m\n\u001b[0;32m     46\u001b[0m \u001b[39m    DataValidationException\u001b[39;00m\n\u001b[0;32m     47\u001b[0m \u001b[39m    \"\"\"\u001b[39;00m\n\u001b[1;32m---> 48\u001b[0m     \u001b[39msuper\u001b[39m()\u001b[39m.\u001b[39m\u001b[39m__init__\u001b[39m(dataset, \u001b[39m*\u001b[39margs, func\u001b[39m=\u001b[39m\u001b[39mlambda\u001b[39;00m x: \u001b[39mself\u001b[39;49m\u001b[39m.\u001b[39;49m_validate(x, schema), \u001b[39m*\u001b[39m\u001b[39m*\u001b[39mkwargs)\n",
       "File \u001b[1;32mC:\\cascade\\cascade\\utils\\pandera\\pa_schema_validator.py:57\u001b[0m, in \u001b[0;36mPaSchemaValidator._validate\u001b[1;34m(ds, schema)\u001b[0m\n\u001b[0;32m     55\u001b[0m     schema\u001b[39m.\u001b[39mvalidate(ds\u001b[39m.\u001b[39m_table)\n\u001b[0;32m     56\u001b[0m \u001b[39mexcept\u001b[39;00m SchemaError \u001b[39mas\u001b[39;00m e:\n\u001b[1;32m---> 57\u001b[0m     \u001b[39mraise\u001b[39;00m DataValidationException(e)\n\u001b[0;32m     58\u001b[0m \u001b[39melse\u001b[39;00m:\n\u001b[0;32m     59\u001b[0m     \u001b[39mreturn\u001b[39;00m \u001b[39mTrue\u001b[39;00m\n",
       "\u001b[1;31mDataValidationException\u001b[0m: <Schema Column(name=sepal length (cm), type=DataType(float64))> failed element-wise validator 0:\n<Check greater_than: greater_than(0)>\nfailure cases:\n     index  failure_case\n0        0          -5.1\n1        1          -4.9\n2        2          -4.7\n3        3          -4.6\n4        4          -5.0\n..     ...           ...\n145    145          -6.7\n146    146          -6.3\n147    147          -6.5\n148    148          -6.2\n149    149          -5.9\n\n[150 rows x 2 columns]"
->>>>>>> 19e78b89
      ]
     }
    ],
