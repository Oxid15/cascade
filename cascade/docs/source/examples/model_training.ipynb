--- conflicted
+++ resolved
@@ -40,10 +40,7 @@
     "import cascade.models as cdm\n",
     "import cascade.meta as cde\n",
     "from cascade.utils.torch import TorchModel\n",
-<<<<<<< HEAD
-=======
     "from cascade.utils.sklearn import SkMetric\n",
->>>>>>> 19e78b89
     "\n",
     "from tqdm import tqdm\n",
     "import torch\n",
@@ -60,11 +57,7 @@
     {
      "data": {
       "text/plain": [
-<<<<<<< HEAD
-       "'0.12.0'"
-=======
        "'0.13.0'"
->>>>>>> 19e78b89
       ]
      },
      "execution_count": 5,
@@ -274,32 +267,6 @@
      "name": "stdout",
      "output_type": "stream",
      "text": [
-<<<<<<< HEAD
-      "Epochs [0/2], Step[0/6000], Loss: 2.3402\n",
-      "Epochs [0/2], Step[500/6000], Loss: 0.6721\n",
-      "Epochs [0/2], Step[1000/6000], Loss: 0.1183\n",
-      "Epochs [0/2], Step[1500/6000], Loss: 0.1258\n",
-      "Epochs [0/2], Step[2000/6000], Loss: 0.1917\n",
-      "Epochs [0/2], Step[2500/6000], Loss: 0.0889\n",
-      "Epochs [0/2], Step[3000/6000], Loss: 0.3276\n",
-      "Epochs [0/2], Step[3500/6000], Loss: 0.0796\n",
-      "Epochs [0/2], Step[4000/6000], Loss: 0.0279\n",
-      "Epochs [0/2], Step[4500/6000], Loss: 0.0714\n",
-      "Epochs [0/2], Step[5000/6000], Loss: 0.1941\n",
-      "Epochs [0/2], Step[5500/6000], Loss: 0.3692\n",
-      "Epochs [1/2], Step[0/6000], Loss: 0.0393\n",
-      "Epochs [1/2], Step[500/6000], Loss: 0.0382\n",
-      "Epochs [1/2], Step[1000/6000], Loss: 0.1418\n",
-      "Epochs [1/2], Step[1500/6000], Loss: 0.1544\n",
-      "Epochs [1/2], Step[2000/6000], Loss: 0.0279\n",
-      "Epochs [1/2], Step[2500/6000], Loss: 0.0347\n",
-      "Epochs [1/2], Step[3000/6000], Loss: 0.0206\n",
-      "Epochs [1/2], Step[3500/6000], Loss: 0.4819\n",
-      "Epochs [1/2], Step[4000/6000], Loss: 0.2824\n",
-      "Epochs [1/2], Step[4500/6000], Loss: 0.0070\n",
-      "Epochs [1/2], Step[5000/6000], Loss: 0.0690\n",
-      "Epochs [1/2], Step[5500/6000], Loss: 0.0105\n"
-=======
       "Epochs [0/2], Step[0/6000], Loss: 2.3878\n",
       "Epochs [0/2], Step[500/6000], Loss: 0.1134\n",
       "Epochs [0/2], Step[1000/6000], Loss: 0.2686\n",
@@ -324,7 +291,6 @@
       "Epochs [1/2], Step[4500/6000], Loss: 0.0234\n",
       "Epochs [1/2], Step[5000/6000], Loss: 0.0045\n",
       "Epochs [1/2], Step[5500/6000], Loss: 0.0232\n"
->>>>>>> 19e78b89
      ]
     }
    ],
@@ -365,11 +331,7 @@
      "name": "stderr",
      "output_type": "stream",
      "text": [
-<<<<<<< HEAD
-      "100%|██████████| 1000/1000 [00:01<00:00, 728.29it/s]\n"
-=======
       "100%|██████████| 1000/1000 [00:09<00:00, 109.84it/s]\n"
->>>>>>> 19e78b89
      ]
     }
    ],
@@ -394,10 +356,6 @@
      "data": {
       "text/plain": [
        "[{'name': '__main__.Classifier',\n",
-<<<<<<< HEAD
-       "  'created_at': DateTime(2023, 7, 14, 20, 35, 11, 322410, tzinfo=Timezone('UTC')),\n",
-       "  'metrics': {'acc': 0.9642},\n",
-=======
        "  'description': None,\n",
        "  'tags': [],\n",
        "  'comments': [],\n",
@@ -405,7 +363,6 @@
        "  'type': 'model',\n",
        "  'created_at': DateTime(2023, 11, 6, 13, 21, 59, 948976, tzinfo=Timezone('UTC')),\n",
        "  'metrics': [SkMetric(name=accuracy_score, value=0.9658, created_at=2023-11-06T13:24:33.387638+00:00)],\n",
->>>>>>> 19e78b89
        "  'params': {'input_size': 784,\n",
        "   'hidden_size': 100,\n",
        "   'num_classes': 10,\n",
@@ -500,18 +457,6 @@
      "data": {
       "text/plain": [
        "[{'name': '__main__.Classifier',\n",
-<<<<<<< HEAD
-       "  'train_data': [{'name': '__main__.NoiseModifier',\n",
-       "    'type': 'dataset',\n",
-       "    'len': 60000},\n",
-       "   {'name': 'cascade.data.dataset.Wrapper',\n",
-       "    'desc': 'This is MNIST dataset of handwritten images, TRAIN PART',\n",
-       "    'type': 'dataset',\n",
-       "    'len': 60000,\n",
-       "    'obj_type': \"<class 'torchvision.datasets.mnist.MNIST'>\"}],\n",
-       "  'created_at': DateTime(2023, 7, 14, 20, 35, 11, 322410, tzinfo=Timezone('UTC')),\n",
-       "  'metrics': {'acc': 0.9642},\n",
-=======
        "  'description': None,\n",
        "  'tags': [],\n",
        "  'comments': [],\n",
@@ -537,7 +482,6 @@
        "  'type': 'model',\n",
        "  'created_at': DateTime(2023, 11, 6, 13, 21, 59, 948976, tzinfo=Timezone('UTC')),\n",
        "  'metrics': [SkMetric(name=accuracy_score, value=0.9658, created_at=2023-11-06T13:24:33.387638+00:00)],\n",
->>>>>>> 19e78b89
        "  'params': {'input_size': 784,\n",
        "   'hidden_size': 100,\n",
        "   'num_classes': 10,\n",
@@ -625,11 +569,6 @@
        "      <th>0</th>\n",
        "      <td>c:\\cascade\\cascade\\docs\\source\\examples\\repo\\l...</td>\n",
        "      <td>0</td>\n",
-<<<<<<< HEAD
-       "      <td>2023-07-14 20:35:11.322410+00:00</td>\n",
-       "      <td>22 seconds after</td>\n",
-       "      <td>0.9642</td>\n",
-=======
        "      <td>2023-11-06T13:06:43.779765+00:00</td>\n",
        "      <td>11 minutes after</td>\n",
        "      <td>0.9628</td>\n",
@@ -647,7 +586,6 @@
        "      <td>2023-11-06T13:21:59.948976+00:00</td>\n",
        "      <td>2 minutes after</td>\n",
        "      <td>0.9658</td>\n",
->>>>>>> 19e78b89
        "      <td>784</td>\n",
        "      <td>100</td>\n",
        "      <td>10</td>\n",
@@ -660,13 +598,6 @@
        "</div>"
       ],
       "text/plain": [
-<<<<<<< HEAD
-       "               line  num                       created_at             saved  \\\n",
-       "0  ./repo/linear_nn    0 2023-07-14 20:35:11.322410+00:00  22 seconds after   \n",
-       "\n",
-       "      acc  input_size  hidden_size  num_classes  num_epochs     lr  bs  \n",
-       "0  0.9642         784          100           10           2  0.001  10  "
-=======
        "                                                line  num  \\\n",
        "0  c:\\cascade\\cascade\\docs\\source\\examples\\repo\\l...    0   \n",
        "1  c:\\cascade\\cascade\\docs\\source\\examples\\repo\\l...    1   \n",
@@ -678,7 +609,6 @@
        "   input_size  hidden_size  num_classes  num_epochs     lr  bs  \n",
        "0         784          100           10           2  0.001  10  \n",
        "1         784          100           10           2  0.001  10  "
->>>>>>> 19e78b89
       ]
      },
      "execution_count": 18,
@@ -735,8 +665,30 @@
      "name": "stdout",
      "output_type": "stream",
      "text": [
-<<<<<<< HEAD
-      "Epochs [0/2], Step[0/6000], Loss: 2.4946\n"
+      "Epochs [0/2], Step[0/6000], Loss: 2.4031\n",
+      "Epochs [0/2], Step[500/6000], Loss: 1.1790\n",
+      "Epochs [0/2], Step[1000/6000], Loss: 0.7866\n",
+      "Epochs [0/2], Step[1500/6000], Loss: 0.2336\n",
+      "Epochs [0/2], Step[2000/6000], Loss: 0.2644\n",
+      "Epochs [0/2], Step[2500/6000], Loss: 0.8010\n",
+      "Epochs [0/2], Step[3000/6000], Loss: 0.3882\n",
+      "Epochs [0/2], Step[3500/6000], Loss: 0.1439\n",
+      "Epochs [0/2], Step[4000/6000], Loss: 0.0318\n",
+      "Epochs [0/2], Step[4500/6000], Loss: 0.6793\n",
+      "Epochs [0/2], Step[5000/6000], Loss: 0.3275\n",
+      "Epochs [0/2], Step[5500/6000], Loss: 0.7283\n",
+      "Epochs [1/2], Step[0/6000], Loss: 0.3451\n",
+      "Epochs [1/2], Step[500/6000], Loss: 0.1875\n",
+      "Epochs [1/2], Step[1000/6000], Loss: 0.5465\n",
+      "Epochs [1/2], Step[1500/6000], Loss: 0.4433\n",
+      "Epochs [1/2], Step[2000/6000], Loss: 0.6190\n",
+      "Epochs [1/2], Step[2500/6000], Loss: 0.3040\n",
+      "Epochs [1/2], Step[3000/6000], Loss: 0.3820\n",
+      "Epochs [1/2], Step[3500/6000], Loss: 0.0679\n",
+      "Epochs [1/2], Step[4000/6000], Loss: 0.3667\n",
+      "Epochs [1/2], Step[4500/6000], Loss: 0.3071\n",
+      "Epochs [1/2], Step[5000/6000], Loss: 0.5674\n",
+      "Epochs [1/2], Step[5500/6000], Loss: 0.1785\n"
      ]
     },
     {
@@ -766,75 +718,19 @@
       "Epochs [1/2], Step[4500/6000], Loss: 0.0791\n",
       "Epochs [1/2], Step[5000/6000], Loss: 0.4167\n",
       "Epochs [1/2], Step[5500/6000], Loss: 0.1642\n"
-=======
-      "Epochs [0/2], Step[0/6000], Loss: 2.4031\n",
-      "Epochs [0/2], Step[500/6000], Loss: 1.1790\n",
-      "Epochs [0/2], Step[1000/6000], Loss: 0.7866\n",
-      "Epochs [0/2], Step[1500/6000], Loss: 0.2336\n",
-      "Epochs [0/2], Step[2000/6000], Loss: 0.2644\n",
-      "Epochs [0/2], Step[2500/6000], Loss: 0.8010\n",
-      "Epochs [0/2], Step[3000/6000], Loss: 0.3882\n",
-      "Epochs [0/2], Step[3500/6000], Loss: 0.1439\n",
-      "Epochs [0/2], Step[4000/6000], Loss: 0.0318\n",
-      "Epochs [0/2], Step[4500/6000], Loss: 0.6793\n",
-      "Epochs [0/2], Step[5000/6000], Loss: 0.3275\n",
-      "Epochs [0/2], Step[5500/6000], Loss: 0.7283\n",
-      "Epochs [1/2], Step[0/6000], Loss: 0.3451\n",
-      "Epochs [1/2], Step[500/6000], Loss: 0.1875\n",
-      "Epochs [1/2], Step[1000/6000], Loss: 0.5465\n",
-      "Epochs [1/2], Step[1500/6000], Loss: 0.4433\n",
-      "Epochs [1/2], Step[2000/6000], Loss: 0.6190\n",
-      "Epochs [1/2], Step[2500/6000], Loss: 0.3040\n",
-      "Epochs [1/2], Step[3000/6000], Loss: 0.3820\n",
-      "Epochs [1/2], Step[3500/6000], Loss: 0.0679\n",
-      "Epochs [1/2], Step[4000/6000], Loss: 0.3667\n",
-      "Epochs [1/2], Step[4500/6000], Loss: 0.3071\n",
-      "Epochs [1/2], Step[5000/6000], Loss: 0.5674\n",
-      "Epochs [1/2], Step[5500/6000], Loss: 0.1785\n"
->>>>>>> 19e78b89
      ]
     },
     {
      "name": "stderr",
      "output_type": "stream",
      "text": [
-<<<<<<< HEAD
-      "100%|██████████| 1000/1000 [00:01<00:00, 923.75it/s]\n"
-=======
       "100%|██████████| 1000/1000 [00:09<00:00, 110.86it/s]\n"
->>>>>>> 19e78b89
      ]
     },
     {
      "name": "stdout",
      "output_type": "stream",
      "text": [
-<<<<<<< HEAD
-      "Epochs [0/2], Step[0/6000], Loss: 2.3084\n",
-      "Epochs [0/2], Step[500/6000], Loss: 0.7330\n",
-      "Epochs [0/2], Step[1000/6000], Loss: 0.5486\n",
-      "Epochs [0/2], Step[1500/6000], Loss: 0.0523\n",
-      "Epochs [0/2], Step[2000/6000], Loss: 0.2042\n",
-      "Epochs [0/2], Step[2500/6000], Loss: 0.5060\n",
-      "Epochs [0/2], Step[3000/6000], Loss: 0.0638\n",
-      "Epochs [0/2], Step[3500/6000], Loss: 0.0669\n",
-      "Epochs [0/2], Step[4000/6000], Loss: 0.0660\n",
-      "Epochs [0/2], Step[4500/6000], Loss: 0.1801\n",
-      "Epochs [0/2], Step[5000/6000], Loss: 0.2188\n",
-      "Epochs [0/2], Step[5500/6000], Loss: 0.0225\n",
-      "Epochs [1/2], Step[0/6000], Loss: 0.0394\n",
-      "Epochs [1/2], Step[500/6000], Loss: 1.0598\n",
-      "Epochs [1/2], Step[1000/6000], Loss: 0.5801\n",
-      "Epochs [1/2], Step[1500/6000], Loss: 0.3788\n",
-      "Epochs [1/2], Step[2000/6000], Loss: 0.2618\n",
-      "Epochs [1/2], Step[2500/6000], Loss: 0.0188\n",
-      "Epochs [1/2], Step[3000/6000], Loss: 0.5488\n",
-      "Epochs [1/2], Step[3500/6000], Loss: 0.1209\n",
-      "Epochs [1/2], Step[4000/6000], Loss: 0.1599\n",
-      "Epochs [1/2], Step[4500/6000], Loss: 0.0419\n",
-      "Epochs [1/2], Step[5000/6000], Loss: 0.1448\n",
-      "Epochs [1/2], Step[5500/6000], Loss: 0.2397\n"
-=======
       "Epochs [0/2], Step[0/6000], Loss: 2.2942\n",
       "Epochs [0/2], Step[500/6000], Loss: 0.1728\n",
       "Epochs [0/2], Step[1000/6000], Loss: 0.2257\n",
@@ -859,50 +755,19 @@
       "Epochs [1/2], Step[4500/6000], Loss: 0.0534\n",
       "Epochs [1/2], Step[5000/6000], Loss: 0.0223\n",
       "Epochs [1/2], Step[5500/6000], Loss: 0.0469\n"
->>>>>>> 19e78b89
      ]
     },
     {
      "name": "stderr",
      "output_type": "stream",
      "text": [
-<<<<<<< HEAD
-      "100%|██████████| 1000/1000 [00:01<00:00, 928.76it/s]\n"
-=======
       "100%|██████████| 1000/1000 [00:09<00:00, 104.80it/s]\n"
->>>>>>> 19e78b89
      ]
     },
     {
      "name": "stdout",
      "output_type": "stream",
      "text": [
-<<<<<<< HEAD
-      "Epochs [0/2], Step[0/6000], Loss: 2.2379\n",
-      "Epochs [0/2], Step[500/6000], Loss: 0.0958\n",
-      "Epochs [0/2], Step[1000/6000], Loss: 0.2321\n",
-      "Epochs [0/2], Step[1500/6000], Loss: 0.2983\n",
-      "Epochs [0/2], Step[2000/6000], Loss: 0.1077\n",
-      "Epochs [0/2], Step[2500/6000], Loss: 0.3268\n",
-      "Epochs [0/2], Step[3000/6000], Loss: 0.3209\n",
-      "Epochs [0/2], Step[3500/6000], Loss: 0.0533\n",
-      "Epochs [0/2], Step[4000/6000], Loss: 0.1222\n",
-      "Epochs [0/2], Step[4500/6000], Loss: 0.1066\n",
-      "Epochs [0/2], Step[5000/6000], Loss: 0.0100\n",
-      "Epochs [0/2], Step[5500/6000], Loss: 0.0536\n",
-      "Epochs [1/2], Step[0/6000], Loss: 0.3440\n",
-      "Epochs [1/2], Step[500/6000], Loss: 0.0125\n",
-      "Epochs [1/2], Step[1000/6000], Loss: 0.0485\n",
-      "Epochs [1/2], Step[1500/6000], Loss: 0.1632\n",
-      "Epochs [1/2], Step[2000/6000], Loss: 0.3185\n",
-      "Epochs [1/2], Step[2500/6000], Loss: 0.4419\n",
-      "Epochs [1/2], Step[3000/6000], Loss: 0.0139\n",
-      "Epochs [1/2], Step[3500/6000], Loss: 0.3193\n",
-      "Epochs [1/2], Step[4000/6000], Loss: 0.0210\n",
-      "Epochs [1/2], Step[4500/6000], Loss: 0.1623\n",
-      "Epochs [1/2], Step[5000/6000], Loss: 0.0061\n",
-      "Epochs [1/2], Step[5500/6000], Loss: 0.0033\n"
-=======
       "Epochs [0/2], Step[0/6000], Loss: 2.2838\n",
       "Epochs [0/2], Step[500/6000], Loss: 0.5038\n",
       "Epochs [0/2], Step[1000/6000], Loss: 0.2261\n",
@@ -927,18 +792,13 @@
       "Epochs [1/2], Step[4500/6000], Loss: 0.0070\n",
       "Epochs [1/2], Step[5000/6000], Loss: 0.1310\n",
       "Epochs [1/2], Step[5500/6000], Loss: 0.0154\n"
->>>>>>> 19e78b89
      ]
     },
     {
      "name": "stderr",
      "output_type": "stream",
      "text": [
-<<<<<<< HEAD
-      "100%|██████████| 1000/1000 [00:01<00:00, 892.33it/s]\n"
-=======
       "100%|██████████| 1000/1000 [00:09<00:00, 106.93it/s]\n"
->>>>>>> 19e78b89
      ]
     }
    ],
@@ -1005,15 +865,9 @@
        "      <th>0</th>\n",
        "      <td>c:\\cascade\\cascade\\docs\\source\\examples\\repo\\l...</td>\n",
        "      <td>0</td>\n",
-<<<<<<< HEAD
-       "      <td>2023-07-14 20:35:11.322410+00:00</td>\n",
-       "      <td>22 seconds after</td>\n",
-       "      <td>0.9642</td>\n",
-=======
        "      <td>2023-11-06T13:06:43.779765+00:00</td>\n",
        "      <td>11 minutes after</td>\n",
        "      <td>0.9628</td>\n",
->>>>>>> 19e78b89
        "      <td>784</td>\n",
        "      <td>100</td>\n",
        "      <td>10</td>\n",
@@ -1025,15 +879,9 @@
        "      <th>1</th>\n",
        "      <td>c:\\cascade\\cascade\\docs\\source\\examples\\repo\\l...</td>\n",
        "      <td>1</td>\n",
-<<<<<<< HEAD
-       "      <td>2023-07-14 20:35:33.575160+00:00</td>\n",
-       "      <td>24 seconds after</td>\n",
-       "      <td>0.9070</td>\n",
-=======
        "      <td>2023-11-06T13:21:59.948976+00:00</td>\n",
        "      <td>2 minutes after</td>\n",
        "      <td>0.9658</td>\n",
->>>>>>> 19e78b89
        "      <td>784</td>\n",
        "      <td>100</td>\n",
        "      <td>10</td>\n",
@@ -1045,15 +893,9 @@
        "      <th>2</th>\n",
        "      <td>c:\\cascade\\cascade\\docs\\source\\examples\\repo\\l...</td>\n",
        "      <td>2</td>\n",
-<<<<<<< HEAD
-       "      <td>2023-07-14 20:35:58.486397+00:00</td>\n",
-       "      <td>23 seconds after</td>\n",
-       "      <td>0.9583</td>\n",
-=======
        "      <td>2023-11-06T13:24:43.382618+00:00</td>\n",
        "      <td>2 minutes after</td>\n",
        "      <td>0.8957</td>\n",
->>>>>>> 19e78b89
        "      <td>784</td>\n",
        "      <td>10</td>\n",
        "      <td>10</td>\n",
@@ -1065,11 +907,6 @@
        "      <th>3</th>\n",
        "      <td>c:\\cascade\\cascade\\docs\\source\\examples\\repo\\l...</td>\n",
        "      <td>3</td>\n",
-<<<<<<< HEAD
-       "      <td>2023-07-14 20:36:21.553970+00:00</td>\n",
-       "      <td>20 seconds after</td>\n",
-       "      <td>0.9688</td>\n",
-=======
        "      <td>2023-11-06T13:27:41.269691+00:00</td>\n",
        "      <td>26 minutes after</td>\n",
        "      <td>0.9556</td>\n",
@@ -1087,7 +924,6 @@
        "      <td>2023-11-06T13:54:37.753440+00:00</td>\n",
        "      <td>2 minutes after</td>\n",
        "      <td>0.9650</td>\n",
->>>>>>> 19e78b89
        "      <td>784</td>\n",
        "      <td>100</td>\n",
        "      <td>10</td>\n",
@@ -1100,19 +936,6 @@
        "</div>"
       ],
       "text/plain": [
-<<<<<<< HEAD
-       "               line  num                       created_at             saved  \\\n",
-       "0  ./repo/linear_nn    0 2023-07-14 20:35:11.322410+00:00  22 seconds after   \n",
-       "1  ./repo/linear_nn    1 2023-07-14 20:35:33.575160+00:00  24 seconds after   \n",
-       "2  ./repo/linear_nn    2 2023-07-14 20:35:58.486397+00:00  23 seconds after   \n",
-       "3  ./repo/linear_nn    3 2023-07-14 20:36:21.553970+00:00  20 seconds after   \n",
-       "\n",
-       "      acc  input_size  hidden_size  num_classes  num_epochs     lr  bs  \n",
-       "0  0.9642         784          100           10           2  0.001  10  \n",
-       "1  0.9070         784           10           10           2  0.001  10  \n",
-       "2  0.9583         784           50           10           2  0.001  10  \n",
-       "3  0.9688         784          100           10           2  0.001  10  "
-=======
        "                                                line  num  \\\n",
        "0  c:\\cascade\\cascade\\docs\\source\\examples\\repo\\l...    0   \n",
        "1  c:\\cascade\\cascade\\docs\\source\\examples\\repo\\l...    1   \n",
@@ -1133,7 +956,6 @@
        "2         784           10           10           2  0.001  10  \n",
        "3         784           50           10           2  0.001  10  \n",
        "4         784          100           10           2  0.001  10  "
->>>>>>> 19e78b89
       ]
      },
      "execution_count": 21,
