"""
Copyright 2022-2023 Ilia Moiseev

Licensed under the Apache License, Version 2.0 (the "License");
you may not use this file except in compliance with the License.
You may obtain a copy of the License at

   http://www.apache.org/licenses/LICENSE-2.0

Unless required by applicable law or agreed to in writing, software
distributed under the License is distributed on an "AS IS" BASIS,
WITHOUT WARRANTIES OR CONDITIONS OF ANY KIND, either express or implied.
See the License for the specific language governing permissions and
limitations under the License.
"""

import glob
import os
import shutil
import sys

import pytest

MODULE_PATH = os.path.dirname(os.path.abspath(os.path.dirname(__file__)))
sys.path.append(os.path.dirname(MODULE_PATH))

from cascade.base import MetaHandler, default_meta_format
from cascade.models import BasicModel
from cascade.tests.conftest import DummyModel, ModelLine


@pytest.mark.parametrize("only_meta", [True, False])
def test_save_load(model_line, dummy_model, only_meta):
    dummy_model.a = 0
    dummy_model.params.update({"b": "test"})

    model_line.save(dummy_model, only_meta=only_meta)
    model = model_line[0]

    assert len(model_line) == 1
    assert model.a == 0
    assert model.params["b"] == "test"


def test_meta(model_line, dummy_model):
    model_line.save(dummy_model)
    meta = model_line.get_meta()

    assert meta[0]["model_cls"] == repr(DummyModel)
    assert meta[0]["len"] == 1


@pytest.mark.parametrize("ext", [".json", ".yml", ".yaml"])
def test_change_of_format(tmp_path, ext):
    tmp_path = str(tmp_path)
    ModelLine(tmp_path, meta_fmt=ext)

    assert os.path.exists(os.path.join(tmp_path, "meta" + ext))

    ModelLine(tmp_path)

    # Check that no other meta is created
    assert len(glob.glob(os.path.join(tmp_path, "meta.*"))) == 1


def test_same_index_check(model_line):
    for _ in range(5):
        model_line.save(BasicModel())

    shutil.rmtree(os.path.join(model_line.get_root(), "00001"))
    shutil.rmtree(os.path.join(model_line.get_root(), "00002"))
    shutil.rmtree(os.path.join(model_line.get_root(), "00003"))

    model_line.save(BasicModel())

    assert os.path.exists(os.path.join(model_line.get_root(), "00005"))


# TODO: write tests for exceptions
def test_load_model_meta_slug(model_line, dummy_model):
    dummy_model.evaluate()
    model_line.save(dummy_model)

    with open(os.path.join(model_line.get_root(), "00000", "SLUG"), "r") as f:
        slug = f.read()
    meta = model_line.load_model_meta(slug)

    assert len(meta) == 1
    assert "metrics" in meta[0]
    assert meta[0]["metrics"][0]["name"] == "acc"
    assert slug == meta[0]["slug"]


def test_load_model_meta_num(model_line, dummy_model):
    dummy_model.evaluate()
    model_line.save(dummy_model)

    meta = model_line.load_model_meta(0)

    assert len(meta) == 1
    assert "metrics" in meta[0]
    assert meta[0]["metrics"][0]["name"] == "acc"
    assert meta[0]["metrics"][0]["value"] == dummy_model.metrics[0].value


<<<<<<< HEAD
def test_load_artifact_paths(tmp_path, model_line, dummy_model):
    tmp_path = str(tmp_path)
    filename = os.path.join(tmp_path, "file.txt")
    with open(filename, "w") as f:
        f.write("hello")

    dummy_model.add_file(filename)

    model_line.save(dummy_model)

    res = model_line.load_artifact_paths(0)

    assert "artifacts" in res
    assert "files" in res
    assert len(res["artifacts"]) == 1
    assert len(res["files"]) == 1
    assert res["artifacts"][0] == os.path.join(model_line.get_root(), "artifacts", "model")
    assert res["files"][0] == os.path.join(model_line.get_root(), "files", "file.txt")


def test_add_model(tmp_path):
=======
def test_create_model(tmp_path):
>>>>>>> 4c11e352
    tmp_path = str(tmp_path)

    line = ModelLine(tmp_path, model_cls=BasicModel)
    model = line.create_model(a=0)
    model.add_metric("b", 1)
    model.log()

    assert model.params["a"] == 0
    assert model.metrics[0].name == "b"
    assert model.metrics[0].value == 1
    assert len(line) == 1 # Model is saved only on log()


def test_handle_save_error(tmp_path):
    tmp_path = str(tmp_path)

    class Fail2SaveModel(BasicModel):
        def save(self, path: str) -> None:
            raise RuntimeError()

    line = ModelLine(tmp_path, Fail2SaveModel)

    model = Fail2SaveModel()
    line.save(model)

    meta = MetaHandler.read(os.path.join(tmp_path, "00000", "meta" + default_meta_format))
    assert "errors" in meta[0]
    assert "save" in meta[0]["errors"]


def test_handle_save_artifact_error(tmp_path):
    tmp_path = str(tmp_path)

    class Fail2SaveArtModel(BasicModel):
        def save_artifact(self, path: str) -> None:
            raise RuntimeError()

        def save(self, path: str) -> None:
            pass

    line = ModelLine(tmp_path, Fail2SaveArtModel)

    model = Fail2SaveArtModel()
    line.save(model)

    meta = MetaHandler.read(os.path.join(tmp_path, "00000", "meta" + default_meta_format))
    assert "errors" in meta[0]
    assert "save_artifact" in meta[0]["errors"]


def test_model_names(tmp_path):
    tmp_path = str(tmp_path)

    line = ModelLine(tmp_path)
    model = line.create_model()

    line.save(model)
    line.save(model)
    line.save(model)

    assert line.get_model_names() == ["00000", "00001", "00002"]

    line = ModelLine(tmp_path)
    assert line.get_model_names() == ["00000", "00001", "00002"]

# TODO: write test for restoring line from repo<|MERGE_RESOLUTION|>--- conflicted
+++ resolved
@@ -103,7 +103,6 @@
     assert meta[0]["metrics"][0]["value"] == dummy_model.metrics[0].value
 
 
-<<<<<<< HEAD
 def test_load_artifact_paths(tmp_path, model_line, dummy_model):
     tmp_path = str(tmp_path)
     filename = os.path.join(tmp_path, "file.txt")
@@ -124,10 +123,7 @@
     assert res["files"][0] == os.path.join(model_line.get_root(), "files", "file.txt")
 
 
-def test_add_model(tmp_path):
-=======
 def test_create_model(tmp_path):
->>>>>>> 4c11e352
     tmp_path = str(tmp_path)
 
     line = ModelLine(tmp_path, model_cls=BasicModel)
