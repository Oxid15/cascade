"""
Copyright 2022-2023 Ilia Moiseev

Licensed under the Apache License, Version 2.0 (the "License");
you may not use this file except in compliance with the License.
You may obtain a copy of the License at

   http://www.apache.org/licenses/LICENSE-2.0

Unless required by applicable law or agreed to in writing, software
distributed under the License is distributed on an "AS IS" BASIS,
WITHOUT WARRANTIES OR CONDITIONS OF ANY KIND, either express or implied.
See the License for the specific language governing permissions and
limitations under the License.
"""

import glob
import os
import shutil
import sys

import pytest

MODULE_PATH = os.path.dirname(os.path.abspath(os.path.dirname(__file__)))
sys.path.append(os.path.dirname(MODULE_PATH))

from cascade.base import MetaHandler, default_meta_format
from cascade.models import BasicModel
from cascade.tests.conftest import DummyModel, ModelLine


@pytest.mark.parametrize("only_meta", [True, False])
def test_save_load(model_line, dummy_model, only_meta):
    dummy_model.a = 0
    dummy_model.params.update({"b": "test"})

    model_line.save(dummy_model, only_meta=only_meta)
    model = model_line[0]

    assert len(model_line) == 1
    assert model.a == 0
    assert model.params["b"] == "test"


def test_meta(model_line, dummy_model):
    model_line.save(dummy_model)
    meta = model_line.get_meta()

    assert meta[0]["model_cls"] == repr(DummyModel)
    assert meta[0]["len"] == 1


@pytest.mark.parametrize("ext", [".json", ".yml", ".yaml"])
def test_change_of_format(tmp_path, ext):
    tmp_path = str(tmp_path)
    ModelLine(tmp_path, meta_fmt=ext)

    assert os.path.exists(os.path.join(tmp_path, "meta" + ext))

    ModelLine(tmp_path)

    # Check that no other meta is created
    assert len(glob.glob(os.path.join(tmp_path, "meta.*"))) == 1


def test_same_index_check(model_line):
    for _ in range(5):
        model_line.save(BasicModel())

    shutil.rmtree(os.path.join(model_line.get_root(), "00001"))
    shutil.rmtree(os.path.join(model_line.get_root(), "00002"))
    shutil.rmtree(os.path.join(model_line.get_root(), "00003"))

    model_line.save(BasicModel())

    assert os.path.exists(os.path.join(model_line.get_root(), "00005"))


#TODO: write tests for exceptions
def test_load_model_meta_slug(model_line, dummy_model):
    dummy_model.evaluate()
    model_line.save(dummy_model)

    with open(os.path.join(model_line.get_root(), "00000", "SLUG"), "r") as f:
        slug = f.read()
    meta = model_line.load_model_meta(slug)

    assert len(meta) == 1
    assert "metrics" in meta[0]
<<<<<<< HEAD
    assert meta[0]["metrics"][0]["name"] == "acc"
=======
    assert "acc" in meta[0]["metrics"]
    assert meta[0]["metrics"]["acc"] == dummy_model.metrics["acc"]
>>>>>>> c0869657
    assert slug == meta[0]["slug"]


def test_load_model_meta_num(model_line, dummy_model):
    dummy_model.evaluate()
    model_line.save(dummy_model)

    meta = model_line.load_model_meta(0)

    assert len(meta) == 1
    assert "metrics" in meta[0]
    assert "acc" in meta[0]["metrics"]
    assert meta[0]["metrics"]["acc"] == dummy_model.metrics["acc"]


def test_add_model(tmp_path):
    tmp_path = str(tmp_path)

    line = ModelLine(tmp_path, model_cls=BasicModel)
    model = line.add_model(a=0)
    model.add_metric("b", 1)
    model.log()

    assert model.params["a"] == 0
    assert model.metrics[0].name == "b"
    assert model.metrics[0].value == 1
    assert len(line) == 1 # Model is saved only on log()


def test_handle_save_error(tmp_path):
    tmp_path = str(tmp_path)
    
    class Fail2SaveModel(BasicModel):
        def save(self, path: str) -> None:
            raise RuntimeError()
    
    line = ModelLine(tmp_path, Fail2SaveModel)
    
    model = Fail2SaveModel()
    line.save(model)
    
    meta = MetaHandler.read(os.path.join(tmp_path, "00000", "meta" + default_meta_format))
    assert "errors" in meta[0]
    assert "save" in meta[0]["errors"]


def test_handle_save_artifact_error(tmp_path):
    tmp_path = str(tmp_path)
    
    class Fail2SaveArtModel(BasicModel):
        def save_artifact(self, path: str) -> None:
            raise RuntimeError()
        
        def save(self, path: str) -> None:
            pass
    
    line = ModelLine(tmp_path, Fail2SaveArtModel)
    
    model = Fail2SaveArtModel()
    line.save(model)

    meta = MetaHandler.read(os.path.join(tmp_path, "00000", "meta" + default_meta_format))
    assert "errors" in meta[0]
    assert "save_artifact" in meta[0]["errors"]<|MERGE_RESOLUTION|>--- conflicted
+++ resolved
@@ -87,12 +87,7 @@
 
     assert len(meta) == 1
     assert "metrics" in meta[0]
-<<<<<<< HEAD
     assert meta[0]["metrics"][0]["name"] == "acc"
-=======
-    assert "acc" in meta[0]["metrics"]
-    assert meta[0]["metrics"]["acc"] == dummy_model.metrics["acc"]
->>>>>>> c0869657
     assert slug == meta[0]["slug"]
 
 
