--- conflicted
+++ resolved
@@ -27,11 +27,7 @@
 sys.path.append(os.path.dirname(MODULE_PATH))
 
 from cascade.data import Wrapper, Iterator
-<<<<<<< HEAD
-from cascade.models import Model, ModelLine, ModelRepo
-=======
-from cascade.models import Model, ModelRepo, BasicModel
->>>>>>> 0d453d0e
+from cascade.models import Model, ModelLine, ModelRepo, BasicModel
 
 
 class DummyModel(Model):
