--- conflicted
+++ resolved
@@ -121,8 +121,7 @@
     tr.remove_tag("d")
     assert tr.tags == {"a", "b", "c"}
 
-<<<<<<< HEAD
-    tr.remove_tags(["a", "b", "c"])
+    tr.remove_tag(["a", "b", "c"])
     assert tr.tags == set()
 
 
@@ -153,8 +152,4 @@
 
     assert tr.tags == set(["tag"])
     assert tr.description == "description"
-    assert [c.message for c in tr.comments] == ["lol", "kek"]
-=======
-    tr.remove_tag(["a", "b", "c"])
-    assert tr.tags == set()
->>>>>>> 886deb35
+    assert [c.message for c in tr.comments] == ["lol", "kek"]