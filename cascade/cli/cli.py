--- conflicted
+++ resolved
@@ -167,73 +167,6 @@
     DiffViewer(ctx.obj["cwd"]).serve()
 
 
-<<<<<<< HEAD
-@view.group
-@click.pass_context
-def tag(ctx):
-    pass
-
-
-@tag.command('add')
-@click.pass_context
-@click.argument('t')
-def tag_add(ctx, arg):
-    if not ctx.obj.get("meta"):
-        return
-
-    click.echo(arg)
-
-    # from cascade.base import Traceable
-
-    # tr = Traceable()
-    # tr.from_meta(ctx.obj["meta"][0])
-    # tr.tag(c)
-    # MetaHandler.write(ctx.obj["meta_path"], tr.get_meta())
-
-
-@tag.command('ls')
-@click.pass_context
-def tag_ls(ctx):
-    if not ctx.obj.get("meta"):
-        return
-
-    tags = ctx.obj["meta"][0].get("tags")
-    click.echo(tags)
-
-
-@tag.command('del')
-@click.pass_context
-@click.argument('id')
-def tag_del(ctx, id):
-    if not ctx.obj.get("meta"):
-        return
-
-    # from cascade.base import Traceable
-
-    # tr = Traceable()
-    # tr.from_meta(ctx.obj["meta"][0])
-    # tr.remove_tag(id)
-    # MetaHandler.write(ctx.obj["meta_path"], tr.get_meta())
-
-    click.echo(f"Removed tag {id}")
-
-
-@cli.command('desc')
-@click.pass_context
-@click.option('-d', promt="Description: ")
-def describe(ctx, d):
-    if not ctx.obj.get("meta"):
-        return
-
-    # from cascade.base import Traceable
-
-    # tr = Traceable()
-    # tr.from_meta(ctx.obj["meta"][0])
-    # tr.describe(d)
-    # MetaHandler.write(ctx.obj["meta_path"], tr.get_meta())
-
-    # click.echo("Description saved")
-=======
 @cli.group
 def comment():
     pass
@@ -284,7 +217,73 @@
     MetaHandler.write(ctx.obj["meta_path"], tr.get_meta())
 
     click.echo(f"Removed comment {id}")
->>>>>>> bb636488
+
+
+@view.group
+@click.pass_context
+def tag(ctx):
+    pass
+
+
+@tag.command('add')
+@click.pass_context
+@click.argument('t')
+def tag_add(ctx, arg):
+    if not ctx.obj.get("meta"):
+        return
+
+    click.echo(arg)
+
+    # from cascade.base import Traceable
+
+    # tr = Traceable()
+    # tr.from_meta(ctx.obj["meta"][0])
+    # tr.tag(c)
+    # MetaHandler.write(ctx.obj["meta_path"], tr.get_meta())
+
+
+@tag.command('ls')
+@click.pass_context
+def tag_ls(ctx):
+    if not ctx.obj.get("meta"):
+        return
+
+    tags = ctx.obj["meta"][0].get("tags")
+    click.echo(tags)
+
+
+@tag.command('del')
+@click.pass_context
+@click.argument('id')
+def tag_del(ctx, id):
+    if not ctx.obj.get("meta"):
+        return
+
+    # from cascade.base import Traceable
+
+    # tr = Traceable()
+    # tr.from_meta(ctx.obj["meta"][0])
+    # tr.remove_tag(id)
+    # MetaHandler.write(ctx.obj["meta_path"], tr.get_meta())
+
+    click.echo(f"Removed tag {id}")
+
+
+@cli.command('desc')
+@click.pass_context
+@click.option('-d', promt="Description: ")
+def describe(ctx, d):
+    if not ctx.obj.get("meta"):
+        return
+
+    # from cascade.base import Traceable
+
+    # tr = Traceable()
+    # tr.from_meta(ctx.obj["meta"][0])
+    # tr.describe(d)
+    # MetaHandler.write(ctx.obj["meta_path"], tr.get_meta())
+
+    # click.echo("Description saved")
 
 
 if __name__ == "__main__":
