"""
Copyright 2022-2024 Ilia Moiseev

Licensed under the Apache License, Version 2.0 (the "License");
you may not use this file except in compliance with the License.
You may obtain a copy of the License at

   http://www.apache.org/licenses/LICENSE-2.0

Unless required by applicable law or agreed to in writing, software
distributed under the License is distributed on an "AS IS" BASIS,
WITHOUT WARRANTIES OR CONDITIONS OF ANY KIND, either express or implied.
See the License for the specific language governing permissions and
limitations under the License.
"""

import os
from math import ceil
from typing import Any, Dict, List

import click

from ..base import MetaHandler, MetaIOError


def create_container(type: str, cwd: str) -> Any:
    if type == "line":
<<<<<<< HEAD
        from ..lines import ModelLine
        return ModelLine(cwd)
    elif type == "repo":
        from ..repos import Repo
        return Repo(cwd)
    elif type == "workspace":
        from ..models import Workspace
=======
        from cascade.models import ModelLine

        return ModelLine(cwd)
    elif type == "repo":
        from cascade.models import ModelRepo

        return ModelRepo(cwd)
    elif type == "workspace":
        from cascade.models import Workspace

>>>>>>> 874bd106
        return Workspace(cwd)
    else:
        return


def comments_table(comments: List[Dict[str, str]]) -> str:
    import pendulum

    left_limit = 50
    between_cols = 3
    w, _ = os.get_terminal_size()

    comm_meta = []
    comm_date = []
    for c in comments:
        comm_meta.append(", ".join((c["id"], c["user"], c["host"])))
        date = pendulum.parse(c["timestamp"]).diff_for_humans(pendulum.now())
        comm_date.append(date)

    w_left = max(max([len(r1) for r1 in comm_meta]), max([len(r2) for r2 in comm_date]))
    w_left = min(w_left, left_limit)
    w_right = w - (w_left + between_cols)

    table = ""
    for i, c in enumerate(comments):
        # Minimum two rows for comments meta data
        n_rows = max(2, ceil(len(c["message"]) / w_right))
        for row in range(n_rows):
            if row == 0:
                table += (
                    comm_meta[i]
                    if len(comm_meta[i]) <= left_limit
                    else comm_meta[i][: left_limit - 3] + "..."
                )
                table += " " * (w_left - min(len(comm_meta[i]), left_limit) + between_cols)
            elif row == 1:
                table += comm_date[i]
                table += " " * (w_left - len(comm_date[i]) + between_cols)
            else:
                table += " " * (w_left + between_cols)

            # Output comment's text by batches
            table += c["message"][row * w_right : min((row + 1) * w_right, len(c["message"]))]
        table += "\n\n"
    return table


@click.group
@click.pass_context
def cli(ctx):
    """
    Cascade CLI
    """
    ctx.ensure_object(dict)

    current_dir_full = os.getcwd()
    ctx.obj["cwd"] = current_dir_full

    try:
        meta = MetaHandler.read_dir(current_dir_full)
        ctx.obj["meta"] = meta
        ctx.obj["type"] = meta[0].get("type")
        ctx.obj["len"] = meta[0].get("len")
    except MetaIOError as e:
        click.echo(e)
        raise e


@cli.command
@click.pass_context
def status(ctx):
    """
    Short description of what is present in the current folder
    """
    if ctx.obj.get("type"):
        output = f"This is {ctx.obj['type']}"
        if ctx.obj.get("len"):
            output += f" of len {ctx.obj['len']}"
        click.echo(output)


@cli.command
@click.pass_context
@click.option("-p", default=None)
def cat(ctx, p):
    """
    Full meta data of the object
    """
    from pprint import pformat

    if not p:
        if ctx.obj.get("meta"):
            click.echo(pformat(ctx.obj["meta"]))
    else:
        if ctx.obj.get("meta"):
            container = create_container(ctx.obj["type"], ctx.obj["cwd"])
            if not container:
                return

            try:
                p = int(p)
            except ValueError:
                pass

            meta = container.load_model_meta(p)
            click.echo(pformat(meta))


@cli.group
@click.pass_context
def view(ctx):
    """
    Different viewers
    """
    pass


@view.command("history")
@click.pass_context
@click.option("--host", type=str, default="localhost")
@click.option("--port", type=int, default=8050)
@click.option("-l", type=int, help="The number of last lines to show")
@click.option("-m", type=int, help="The number of last models to show")
@click.option("-p", type=int, default=3, help="Update period in seconds")
def view_history(ctx, host, port, l, m, p):  # noqa: E741
    if ctx.obj.get("meta"):
        container = create_container(ctx.obj["type"], ctx.obj["cwd"])
        if not container:
            click.echo(f"Cannot open History Viewer in object of type `{ctx.obj['type']}`")
            return

        from ..meta import HistoryViewer

        HistoryViewer(container, last_lines=l, last_models=m, update_period_sec=p).serve(
            host=host, port=port
        )


@view.command("metric")
@click.pass_context
@click.option("--host", type=str, default="localhost")
@click.option("--port", type=int, default=8050)
@click.option("-p", type=int, default=50, help="Page size for table")
@click.option("-i", type=str, multiple=True, help="Metrics or params to include")
@click.option("-x", type=str, multiple=True, help="Metrics or params to exclude")
def view_metric(ctx, host, port, p, i, x):
    type = ctx.obj["type"]
    if type == "repo":
<<<<<<< HEAD
        from ..repos import Repo
        container = Repo(ctx.obj["cwd"])
    elif type == "line":
        from ..lines import ModelLine
=======
        from ..models import ModelRepo

        container = ModelRepo(ctx.obj["cwd"])
    elif type == "line":
        from ..models import ModelLine

>>>>>>> 874bd106
        container = ModelLine(ctx.obj["cwd"])
    else:
        click.echo(f"Cannot open Metric Viewer in object of type `{type}`")
        return

    from ..meta import MetricViewer

    i = None if len(i) == 0 else list(i)
    x = None if len(x) == 0 else list(x)
    MetricViewer(container).serve(page_size=p, include=i, exclude=x, host=host, port=port)


@view.command("diff")
@click.pass_context
@click.option("--host", type=str, default="localhost")
@click.option("--port", type=int, default=8050)
def view_diff(ctx, host, port):
    from ..meta import DiffViewer

    DiffViewer(ctx.obj["cwd"]).serve(host=host, port=port)


@cli.group
def comment():
    """
    Manage comments
    """


@comment.command("add")
@click.pass_context
@click.option("-c", prompt="Comment")
def comment_add(ctx, c):
    if not ctx.obj.get("meta"):
        return

    from cascade.base import Traceable

    tr = Traceable()
    tr.from_meta(ctx.obj["meta"])
    tr.comment(c)
    MetaHandler.write_dir(ctx.obj["cwd"], tr.get_meta())


@comment.command("ls")
@click.pass_context
def comment_ls(ctx):
    comments = ctx.obj["meta"][0].get("comments")
    if comments:
        t = comments_table(comments)
        click.echo(t)
    else:
        click.echo("No comments here")

    container = create_container(ctx.obj.get("type"), ctx.obj.get("cwd"))
    if container:
        from cascade.lines import ModelLine

        comment_counter = 0
        if isinstance(container, ModelLine):
            for i in range(len(container)):
                meta = container.load_model_meta(i)
                if "comments" in meta[0]:
                    comment_counter += len(meta[0]["comments"])
        else:
            for item in container:
                meta = item.load_meta()
                if "comments" in meta[0]:
                    comment_counter += len(meta[0]["comments"])

        click.echo(f"{comment_counter} comment{'s' if comment_counter != 1 else ''} inside total")


@comment.command("rm")
@click.pass_context
@click.argument("id")
def comment_rm(ctx, id):
    if not ctx.obj.get("meta"):
        return

    from cascade.base import Traceable

    tr = Traceable()
    tr.from_meta(ctx.obj["meta"])
    tr.remove_comment(id)
    MetaHandler.write_dir(ctx.obj["cwd"], tr.get_meta())


@cli.group
@click.pass_context
def tag(ctx):
    """
    Manage tags
    """
    pass


@tag.command("add")
@click.pass_context
@click.argument("t", nargs=-1)
def tag_add(ctx, t):
    if not ctx.obj.get("meta"):
        return

    from cascade.base import Traceable

    tr = Traceable()
    tr.from_meta(ctx.obj["meta"])
    tr.tag(t)
    MetaHandler.write_dir(ctx.obj["cwd"], tr.get_meta())


@tag.command("ls")
@click.pass_context
def tag_ls(ctx):
    if not ctx.obj.get("meta"):
        return

    tags = ctx.obj["meta"][0].get("tags")
    click.echo(tags)


@tag.command("rm")
@click.pass_context
@click.argument("t", nargs=-1)
def tag_rm(ctx, t):
    if not ctx.obj.get("meta"):
        return

    from cascade.base import Traceable

    tr = Traceable()
    tr.from_meta(ctx.obj["meta"])
    tr.remove_tag(t)
    MetaHandler.write_dir(ctx.obj["cwd"], tr.get_meta())


@cli.command("migrate")
@click.pass_context
def migrate(ctx):
    """
    Automatic migration of objects to newer cascade versions
    """
    supported_types = ["repo", "line"]
    if not ctx.obj.get("type") in supported_types:
        click.echo(f"Cannot migrate {ctx.obj['type']}, only {supported_types} are supported")
        return

    from cascade.base.utils import migrate_repo_v0_13

    migrate_repo_v0_13(ctx.obj.get("cwd"))


@cli.group("artifact")
@click.pass_context
def artifact(ctx):
    """
    Manage artifacts
    """


@artifact.command("rm")
@click.pass_context
def artifact_rm(ctx):
    if ctx.obj["type"] != "model":
        click.echo(f"Cannot remove an artifact from {ctx.obj['type']}")

    raise NotImplementedError()


@cli.group("desc")
@click.pass_context
def desc(ctx):
    """
    Manage descriptions
    """


@desc.command("add")
@click.pass_context
@click.option("-d", prompt="Description: ")
def desc_add(ctx, d):
    if not ctx.obj.get("meta"):
        return

    from cascade.base import Traceable

    tr = Traceable()
    tr.from_meta(ctx.obj["meta"])
    tr.describe(d)
    MetaHandler.write_dir(ctx.obj["cwd"], tr.get_meta())


if __name__ == "__main__":
    cli(obj={})<|MERGE_RESOLUTION|>--- conflicted
+++ resolved
@@ -25,7 +25,6 @@
 
 def create_container(type: str, cwd: str) -> Any:
     if type == "line":
-<<<<<<< HEAD
         from ..lines import ModelLine
         return ModelLine(cwd)
     elif type == "repo":
@@ -33,18 +32,6 @@
         return Repo(cwd)
     elif type == "workspace":
         from ..models import Workspace
-=======
-        from cascade.models import ModelLine
-
-        return ModelLine(cwd)
-    elif type == "repo":
-        from cascade.models import ModelRepo
-
-        return ModelRepo(cwd)
-    elif type == "workspace":
-        from cascade.models import Workspace
-
->>>>>>> 874bd106
         return Workspace(cwd)
     else:
         return
@@ -193,19 +180,10 @@
 def view_metric(ctx, host, port, p, i, x):
     type = ctx.obj["type"]
     if type == "repo":
-<<<<<<< HEAD
         from ..repos import Repo
         container = Repo(ctx.obj["cwd"])
     elif type == "line":
         from ..lines import ModelLine
-=======
-        from ..models import ModelRepo
-
-        container = ModelRepo(ctx.obj["cwd"])
-    elif type == "line":
-        from ..models import ModelLine
-
->>>>>>> 874bd106
         container = ModelLine(ctx.obj["cwd"])
     else:
         click.echo(f"Cannot open Metric Viewer in object of type `{type}`")
