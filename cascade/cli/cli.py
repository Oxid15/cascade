--- conflicted
+++ resolved
@@ -15,13 +15,8 @@
 """
 
 
-<<<<<<< HEAD
 import glob
 import os
-
-=======
-import os
->>>>>>> 031f4cbd
 import click
 
 from ..version import __version__
@@ -52,27 +47,11 @@
 
     current_dir_full = os.getcwd()
     ctx.obj["cwd"] = current_dir_full
-<<<<<<< HEAD
-    # current_dir = os.path.split(current_dir_full)[-1]
-    # click.echo(f"Cascade {__version__} in ./{current_dir}")
-    meta_paths = glob.glob(os.path.join(current_dir_full, "meta.*"))
-    meta_paths = [
-        path
-        for path in meta_paths
-        if os.path.splitext(path)[-1] in supported_meta_formats
-    ]
-
-    if len(meta_paths) == 0:
-        click.echo("It seems that there is no cascade objects here")
-    elif len(meta_paths) == 1:
-        meta = MetaHandler.read(meta_paths[0])
-=======
     current_dir = os.path.split(current_dir_full)[-1]
     click.echo(f"Cascade {__version__} in ./{current_dir}")
 
     try:
         meta = MetaHandler.read_dir(current_dir_full)
->>>>>>> 031f4cbd
         ctx.obj["meta"] = meta
         ctx.obj["type"] = meta[0].get("type")
         ctx.obj["len"] = meta[0].get("len")
@@ -236,6 +215,22 @@
     """
     pass
 
+@cli.command('migrate')
+@click.pass_context
+def migrate(ctx):
+    """
+    Automatic migration of objects to newer cascade versions
+    """
+    supported_types = ["repo", "line"]
+    if not ctx.obj.get("type") in supported_types:
+        click.echo(f"Cannot migrate {ctx.obj['type']}, only {supported_types} are supported")
+        return
+
+    from cascade.base.utils import migrate_repo_v0_13
+
+    migrate_repo_v0_13(ctx.obj.get("cwd"))
+
+
 
 @tag.command("add")
 @click.pass_context
@@ -327,21 +322,5 @@
             click.echo(left_meta_name[0] + ' ' + right_meta_name[0])
 
 
-@cli.command('migrate')
-@click.pass_context
-def migrate(ctx):
-    """
-    Automatic migration of objects to newer cascade versions
-    """
-    supported_types = ["repo", "line"]
-    if not ctx.obj.get("type") in supported_types:
-        click.echo(f"Cannot migrate {ctx.obj['type']}, only {supported_types} are supported")
-        return
-
-    from cascade.base.utils import migrate_repo_v0_13
-
-    migrate_repo_v0_13(ctx.obj.get("cwd"))
-
-
 if __name__ == "__main__":
     cli(obj={})