--- conflicted
+++ resolved
@@ -23,11 +23,8 @@
 from .comment import comment
 from .common import create_container
 from .desc import desc
-<<<<<<< HEAD
+from .run import run
 from .query import query
-=======
-from .run import run
->>>>>>> e9111b8e
 from .tag import tag
 from .view import view
 
@@ -112,11 +109,8 @@
 cli.add_command(artifact)
 cli.add_command(comment)
 cli.add_command(desc)
-<<<<<<< HEAD
+cli.add_command(run)
 cli.add_command(query)
-=======
-cli.add_command(run)
->>>>>>> e9111b8e
 cli.add_command(tag)
 cli.add_command(view)
 
