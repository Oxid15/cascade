"""
Copyright 2022-2024 Ilia Moiseev

Licensed under the Apache License, Version 2.0 (the "License");
you may not use this file except in compliance with the License.
You may obtain a copy of the License at

   http://www.apache.org/licenses/LICENSE-2.0

Unless required by applicable law or agreed to in writing, software
distributed under the License is distributed on an "AS IS" BASIS,
WITHOUT WARRANTIES OR CONDITIONS OF ANY KIND, either express or implied.
See the License for the specific language governing permissions and
limitations under the License.
"""

from .apply_modifier import ApplyModifier
from .bruteforce_cacher import BruteforceCacher
from .composer import Composer
from .concatenator import Concatenator
from .cyclic_sampler import CyclicSampler
from .dataset import (
<<<<<<< HEAD
    Dataset,
    Iterator,
    ItModifier,
    Modifier,
    Sampler,
    SizedDataset,
    T,
    Wrapper,
)
=======
    BaseDataset,
    Dataset,
    IteratorDataset,
    IteratorWrapper,
    SizedDataset,
    Wrapper,
)
from .filter import Filter, IteratorFilter
>>>>>>> 874bd106
from .folder_dataset import FolderDataset
from .functions import dataset, modifier
from .modifier import BaseModifier, IteratorModifier, Modifier, Sampler
from .pickler import Pickler
from .random_sampler import RandomSampler
from .range_sampler import RangeSampler
from .schema import SchemaModifier
from .sequential_cacher import SequentialCacher
from .simple_dataloader import SimpleDataloader
from .utils import split
from .validation import ValidationError, validate_in
from .version_assigner import VersionAssigner, version<|MERGE_RESOLUTION|>--- conflicted
+++ resolved
@@ -20,17 +20,6 @@
 from .concatenator import Concatenator
 from .cyclic_sampler import CyclicSampler
 from .dataset import (
-<<<<<<< HEAD
-    Dataset,
-    Iterator,
-    ItModifier,
-    Modifier,
-    Sampler,
-    SizedDataset,
-    T,
-    Wrapper,
-)
-=======
     BaseDataset,
     Dataset,
     IteratorDataset,
@@ -39,7 +28,6 @@
     Wrapper,
 )
 from .filter import Filter, IteratorFilter
->>>>>>> 874bd106
 from .folder_dataset import FolderDataset
 from .functions import dataset, modifier
 from .modifier import BaseModifier, IteratorModifier, Modifier, Sampler
