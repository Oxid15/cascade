--- conflicted
+++ resolved
@@ -98,12 +98,8 @@
     def get_meta(self):
         meta = super().get_meta()
         meta[0]['len'] = len(self)
-<<<<<<< HEAD
-        meta[0]['obj_type'] = type(self.obj)
-=======
-        meta[0]['type'] = type(self._data)
+        meta[0]['obj_type'] = type(self._data)
         return meta
->>>>>>> 06dec9bc
 
 
 class Modifier(Dataset):
