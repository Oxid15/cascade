--- conflicted
+++ resolved
@@ -25,12 +25,8 @@
     TypeVar,
 )
 
-<<<<<<< HEAD
-from ..base import PipeMeta, Traceable
+from ..base import Meta, Traceable
 from .data_card import DataCard
-=======
-from ..base import Meta, Traceable
->>>>>>> 1eb0fd5e
 
 T = TypeVar("T", covariant=True)
 
