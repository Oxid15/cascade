"""
Copyright 2022-2024 Ilia Moiseev

Licensed under the Apache License, Version 2.0 (the "License");
you may not use this file except in compliance with the License.
You may obtain a copy of the License at

   http://www.apache.org/licenses/LICENSE-2.0

Unless required by applicable law or agreed to in writing, software
distributed under the License is distributed on an "AS IS" BASIS,
WITHOUT WARRANTIES OR CONDITIONS OF ANY KIND, either express or implied.
See the License for the specific language governing permissions and
limitations under the License.
"""

<<<<<<< HEAD
from .dataset import Sampler, T
=======
from .dataset import T
from .modifier import Sampler
>>>>>>> 8cdfa278


class CyclicSampler(Sampler[T]):
    """
    A Sampler that iterates `num_samples` times through an input Dataset in cyclic manner

    Example
    -------
    >>> from cascade.data import CyclicSampler, Wrapper
    >>> ds = Wrapper([1,2,3])
    >>> ds = CyclicSampler(ds, 7)
    >>> assert [item for item in ds] == [1, 2, 3, 1, 2, 3, 1]
    """

    def __getitem__(self, index: int) -> T:
        internal_index = index % len(self._dataset)
        return self._dataset[internal_index]<|MERGE_RESOLUTION|>--- conflicted
+++ resolved
@@ -14,12 +14,8 @@
 limitations under the License.
 """
 
-<<<<<<< HEAD
-from .dataset import Sampler, T
-=======
 from .dataset import T
 from .modifier import Sampler
->>>>>>> 8cdfa278
 
 
 class CyclicSampler(Sampler[T]):
