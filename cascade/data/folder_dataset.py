"""
Copyright 2022-2023 Ilia Moiseev

Licensed under the Apache License, Version 2.0 (the "License");
you may not use this file except in compliance with the License.
You may obtain a copy of the License at

   http://www.apache.org/licenses/LICENSE-2.0

Unless required by applicable law or agreed to in writing, software
distributed under the License is distributed on an "AS IS" BASIS,
WITHOUT WARRANTIES OR CONDITIONS OF ANY KIND, either express or implied.
See the License for the specific language governing permissions and
limitations under the License.
"""

import os

from typing import Any, List
from hashlib import md5
from ..base import PipeMeta, raise_not_implemented
from .dataset import SizedDataset, T


class FolderDataset(SizedDataset):
    """
    Basic "folder of files" dataset. Accepts root folder in which considers all files.
    Is abstract - getitem is not defined, since it is specific for each file type.

    See also
    --------
    cascade.utils.FolderImageDataset
    """
    def __init__(self, root: str, *args: Any, **kwargs: Any) -> None:
        """
        Parameters
        ----------
        root: str
            A path to the folder of files
        """
        super().__init__(*args, **kwargs)
        self._root = os.path.abspath(root)
        if not os.path.exists(self._root):
            raise FileNotFoundError(self._root)

<<<<<<< HEAD
        self._names = sorted([os.path.join(self._root, name)
                             for name in sorted(os.listdir(self._root))
                             if not os.path.isdir(name)])

    def __getitem__(self, item: Any) -> T:
        raise NotImplementedError()
=======
    def __getitem__(self, item: int) -> T:
        raise_not_implemented('cascade.data.FolderDataset', '__getitem__')
>>>>>>> c870afe7

    def get_names(self) -> List[str]:
        """
        Returns a list of full paths to the files
        """
        return self._names

    def get_meta(self) -> PipeMeta:
        """
        Returns meta containing
        """
        meta = super().get_meta()
        meta[0].update({
            'name': repr(self),
            'paths': self._names,
            'md5sums': []
        })

        for name in self._names:
            with open(os.path.join(self._root, name), 'rb') as f:
                meta[0]['md5sums'].append(md5(f.read()).hexdigest())
        return meta

    def __len__(self) -> int:
        return len(self._names)<|MERGE_RESOLUTION|>--- conflicted
+++ resolved
@@ -43,17 +43,12 @@
         if not os.path.exists(self._root):
             raise FileNotFoundError(self._root)
 
-<<<<<<< HEAD
         self._names = sorted([os.path.join(self._root, name)
                              for name in sorted(os.listdir(self._root))
                              if not os.path.isdir(name)])
 
     def __getitem__(self, item: Any) -> T:
-        raise NotImplementedError()
-=======
-    def __getitem__(self, item: int) -> T:
         raise_not_implemented('cascade.data.FolderDataset', '__getitem__')
->>>>>>> c870afe7
 
     def get_names(self) -> List[str]:
         """
