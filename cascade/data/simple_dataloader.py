"""
Copyright 2022-2024 Ilia Moiseev

Licensed under the Apache License, Version 2.0 (the "License");
you may not use this file except in compliance with the License.
You may obtain a copy of the License at

   http://www.apache.org/licenses/LICENSE-2.0

Unless required by applicable law or agreed to in writing, software
distributed under the License is distributed on an "AS IS" BASIS,
WITHOUT WARRANTIES OR CONDITIONS OF ANY KIND, either express or implied.
See the License for the specific language governing permissions and
limitations under the License.
"""

from typing import Any, Generator, List, Sequence

import numpy as np

from .dataset import T


class SimpleDataloader:
    """
    Simple batch builder - given a sequence and a size of batch
    breaks it in the subsequences

    >>> from cascade.data import SimpleDataloader
    >>> dl = SimpleDataloader([0, 1, 2], 2)
    >>> [item for item in dl]
    [[0, 1], [2]]

    """

    def __init__(self, data: Sequence[T], batch_size: int = 1) -> None:
        if batch_size == 0:
            raise ValueError("Batch size cannot be 0")
        if batch_size > len(data):
<<<<<<< HEAD
            raise ValueError(
                f"Batch size ({batch_size}) is larger than sequence length ({len(data)})"
            )
=======
            batch_size = len(data)
>>>>>>> 8cdfa278

        self.data = data
        self._bs = batch_size

    def __getitem__(self, index: int) -> List[Any]:
        batch = []
        start_index = index * self._bs
        end_index = min((index + 1) * self._bs, len(self.data))

        for i in range(start_index, end_index):
            item = self.data[i]
            batch.append(item)
        return batch

    def __iter__(self) -> Generator[T, Any, None]:
        for i in range(len(self)):
            yield self[i]

    def __len__(self) -> int:
        return int(np.ceil(len(self.data) / self._bs))<|MERGE_RESOLUTION|>--- conflicted
+++ resolved
@@ -37,13 +37,7 @@
         if batch_size == 0:
             raise ValueError("Batch size cannot be 0")
         if batch_size > len(data):
-<<<<<<< HEAD
-            raise ValueError(
-                f"Batch size ({batch_size}) is larger than sequence length ({len(data)})"
-            )
-=======
             batch_size = len(data)
->>>>>>> 8cdfa278
 
         self.data = data
         self._bs = batch_size
