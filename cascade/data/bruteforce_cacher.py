"""
Copyright 2022-2024 Ilia Moiseev

Licensed under the Apache License, Version 2.0 (the "License");
you may not use this file except in compliance with the License.
You may obtain a copy of the License at

   http://www.apache.org/licenses/LICENSE-2.0

Unless required by applicable law or agreed to in writing, software
distributed under the License is distributed on an "AS IS" BASIS,
WITHOUT WARRANTIES OR CONDITIONS OF ANY KIND, either express or implied.
See the License for the specific language governing permissions and
limitations under the License.
"""

from typing import Any

from tqdm import tqdm, trange
<<<<<<< HEAD

from .dataset import Modifier, SizedDataset, T
=======
from .dataset import BaseDataset, T
from .modifier import Modifier
>>>>>>> 8cdfa278


class BruteforceCacher(Modifier[T]):
    """
    Special modifier that calls all previous pipeline in __init__ loading everything
    in memory. This is useful in combination with `Pickler` when pipeline
    has heavy operations upstream. You can load everything and pickle it to turn off
    heavy part of the pipeline.

    Examples
    --------
    >>> from cascade import data as cdd
    >>> ds = cdd.Wrapper([0 for _ in range(1000000)])
    >>> ds = cdd.ApplyModifier(ds, lambda x: x + 1)
    >>> ds = cdd.ApplyModifier(ds, lambda x: x + 1)
    >>> ds = cdd.ApplyModifier(ds, lambda x: x + 1)

    Cache heavy upstream part once

    >>> ds = cdd.BruteforceCacher(ds)

    Then pickle it

    >>> ds = cdd.Pickler('ds', ds)

    Unpickle and use further

    >>> ds = cdd.Pickler('ds')
    >>> ds = cdd.RandomSampler(ds, 1000)

    See also
    --------
    cascade.data.SequentialCacher
    cascade.data.Pickler
    """

<<<<<<< HEAD
    def __init__(self, dataset: SizedDataset[T], *args: Any, **kwargs: Any) -> None:
=======
    def __init__(self, dataset: BaseDataset[T], *args: Any, **kwargs: Any) -> None:
>>>>>>> 8cdfa278
        """
        Loads every item in dataset in internal list.
        """
        super().__init__(dataset, *args, **kwargs)
<<<<<<< HEAD
        # forcibly calling all previous datasets in the init
=======
        # force calling all previous datasets in the init
>>>>>>> 8cdfa278
        if hasattr(self._dataset, "__len__") and hasattr(self._dataset, "__getitem__"):
            self._data = [self._dataset[i] for i in trange(len(self._dataset))]
        elif hasattr(self._dataset, "__iter__"):
            self._data = [item for item in tqdm(self._dataset)]
        else:
            raise AttributeError(
                "Input dataset must provide __len__ and __getitem__ or __iter__"
            )

    def __getitem__(self, index: int) -> T:
        return self._data[index]

    def __len__(self) -> int:
        return len(self._data)<|MERGE_RESOLUTION|>--- conflicted
+++ resolved
@@ -17,14 +17,10 @@
 from typing import Any
 
 from tqdm import tqdm, trange
-<<<<<<< HEAD
+from .dataset import BaseDataset, T
+from .modifier import Modifier
 
 from .dataset import Modifier, SizedDataset, T
-=======
-from .dataset import BaseDataset, T
-from .modifier import Modifier
->>>>>>> 8cdfa278
-
 
 class BruteforceCacher(Modifier[T]):
     """
@@ -60,20 +56,12 @@
     cascade.data.Pickler
     """
 
-<<<<<<< HEAD
-    def __init__(self, dataset: SizedDataset[T], *args: Any, **kwargs: Any) -> None:
-=======
     def __init__(self, dataset: BaseDataset[T], *args: Any, **kwargs: Any) -> None:
->>>>>>> 8cdfa278
         """
         Loads every item in dataset in internal list.
         """
         super().__init__(dataset, *args, **kwargs)
-<<<<<<< HEAD
-        # forcibly calling all previous datasets in the init
-=======
         # force calling all previous datasets in the init
->>>>>>> 8cdfa278
         if hasattr(self._dataset, "__len__") and hasattr(self._dataset, "__getitem__"):
             self._data = [self._dataset[i] for i in trange(len(self._dataset))]
         elif hasattr(self._dataset, "__iter__"):
