"""
Copyright 2022-2024 Ilia Moiseev

Licensed under the Apache License, Version 2.0 (the "License");
you may not use this file except in compliance with the License.
You may obtain a copy of the License at

   http://www.apache.org/licenses/LICENSE-2.0

Unless required by applicable law or agreed to in writing, software
distributed under the License is distributed on an "AS IS" BASIS,
WITHOUT WARRANTIES OR CONDITIONS OF ANY KIND, either express or implied.
See the License for the specific language governing permissions and
limitations under the License.
"""

import os
from hashlib import md5
from typing import Any, Tuple

import pendulum

from ..base import MetaHandler, PipeMeta, supported_meta_formats
from ..meta.utils import skeleton
<<<<<<< HEAD
from . import Dataset, Modifier, T
=======
from .dataset import BaseDataset, T
from .modifier import Modifier
>>>>>>> 8cdfa278


class VersionAssigner(Modifier):
    """
    Class for automatic data versioning using metadata.
    `VersionAssigner` is a simple `Modifier` that tracks changes in metadata and assigns
    dataset a version considering changes in meta.
    The version consists of two parts, namely major and minor in the format `MAJOR.MINOR` just
    like in semantic versioning. The meaning of parts is the following: *major* number changes
    if there are changes in the structure of the pipeline e.g. some dataset was added/removed;
    *minor* number changes in case of any metadata change e.g. new data arrived and changed
    the length of modifiers on pipeline.

    Example
    -------
    >>> # Set up the pipeline
    >>> from cascade import data as cdd
    >>> ds = cdd.Wrapper([0, 1, 2, 3, 4])
    >>> ds = VersionAssigner(ds, 'data_log.yml') # can be any supported meta format
    >>> print(ds.version)
        0.0

    >>> # Changes its structure - add new modifier
    >>> ds = cdd.Wrapper([0, 1, 2, 3, 4])
    >>> ds = cdd.RangeSampler(ds, 0, len(ds), 2)
    >>> ds = VersionAssigner(ds, 'data_log.yml')
    >>> print(ds.version)
        1.0

    >>> # Revert changes - version downgrades back
    >>> ds = cdd.Wrapper([0, 1, 2, 3, 4])
    >>> ds = VersionAssigner(ds, 'data_log.yml')
    >>> print(ds.version)
        0.0

    >>> # Update input data - minor update
    >>> ds = cdd.Wrapper([0, 1, 2, 3, 4, 5])
    >>> ds = VersionAssigner(ds, 'data_log.yml')
    >>> print(ds.version)
        0.1

    Note
    ----
    Some limitations are present. If meta data of some dataset has
    something random or run-dependent like for example memory
    address of an object or time of creation, then the version will
    bump on every run.
    """

    def __init__(
        self,
        dataset: BaseDataset[T],
        path: str,
        verbose: bool = False,
        *args: Any,
        **kwargs: Any,
    ) -> None:
        """
        Parameters
        ----------
            dataset: Dataset
                a dataset to infer version to
            path: str
                a path to a version log file of this dataset can be of any supported
                meta format
        """
        super().__init__(dataset, *args, **kwargs)
        self._assign_path(path)
        self._versions = {"versions": {}, "type": "version_history"}

        # get meta for info about pipeline
        meta = self._dataset.get_meta()
        pipeline = skeleton(meta)

        meta_str = str(meta)
        pipeline_str = str(pipeline)

        # identify pipeline
        meta_hash = md5(str.encode(meta_str, "utf-8")).hexdigest()
        pipe_hash = md5(str.encode(pipeline_str, "utf-8")).hexdigest()

        if os.path.exists(self._root):
            self._versions = MetaHandler.read(self._root)

            if pipe_hash in self._versions["versions"]:
                if meta_hash in self._versions["versions"][pipe_hash]:
                    self.version = self._versions["versions"][pipe_hash][meta_hash][
                        "version"
                    ]
                else:
                    last_ver = self._get_last_version_from_pipe(pipe_hash)
                    major, minor = self._split_ver(last_ver)
                    minor += 1
                    self.version = self._join_ver(major, minor)
                    self._versions["versions"][pipe_hash][meta_hash] = {
                        "version": self.version,
                        "meta": meta,
                        "pipeline": pipeline,
                        "updated_at": str(pendulum.now(tz="UTC")),
                    }
            else:
                last_ver = self._get_last_version()
                major, minor = self._split_ver(last_ver)
                major += 1
                self.version = self._join_ver(major, minor)
                self._versions["versions"][pipe_hash] = {}
                self._versions["versions"][pipe_hash][meta_hash] = {
                    "version": self.version,
                    "meta": meta,
                    "pipeline": pipeline,
                    "updated_at": str(pendulum.now(tz="UTC")),
                }

            MetaHandler.write(self._root, self._versions)
        else:
            self.version = "0.0"
            self._versions["versions"][pipe_hash] = {}
            self._versions["versions"][pipe_hash][meta_hash] = {
                "version": self.version,
                "meta": meta,
                "pipeline": pipeline,
                "updated_at": str(pendulum.now(tz="UTC")),
            }
            MetaHandler.write(self._root, self._versions)

        if verbose:
            print("Dataset version:", self.version)

    def _assign_path(self, path: str) -> None:
        _, ext = os.path.splitext(path)
        if ext == "":
            raise ValueError(f"Provided path {path} has no extension")

        assert (
            ext in supported_meta_formats
        ), f"Only {supported_meta_formats} are supported formats"
        self._root = path

    def _split_ver(self, ver: str) -> Tuple[int, int]:
        major, minor = ver.split(".")
        return int(major), int(minor)

    def _join_ver(self, major: int, minor: int) -> str:
        return f"{major}.{minor}"

    def _get_last_version_from_pipe(self, pipe_hash: str) -> str:
        versions = [
            item["version"] for item in self._versions["versions"][pipe_hash].values()
        ]
        versions = sorted(versions)
        return versions[-1]

    def _get_last_version(self) -> str:
        versions_flat = []
        for pipe_hash in self._versions["versions"]:
            versions_flat += [
                item["version"]
                for item in self._versions["versions"][pipe_hash].values()
            ]
        versions = sorted(versions_flat)
        return versions[-1]

    def get_meta(self) -> PipeMeta:
        meta = super().get_meta()
        meta[0]["version"] = self.version
        return meta


def version(ds: BaseDataset[T], path: str) -> str:
    """
    Returns version of a dataset using VersionAssigner

    Parameters
    ----------
    ds : Dataset[T]
        Dataset to track and version
    path : str
        Path to the version log of a dataset, will be created if does
        not exists

    Returns
    -------
    str
        Version in two parts like 2.1 or 0.1

    See also
    --------
    cascade.data.VersionAssigner
    """
    ds = VersionAssigner(ds, path)
    return ds.version<|MERGE_RESOLUTION|>--- conflicted
+++ resolved
@@ -22,12 +22,8 @@
 
 from ..base import MetaHandler, PipeMeta, supported_meta_formats
 from ..meta.utils import skeleton
-<<<<<<< HEAD
-from . import Dataset, Modifier, T
-=======
 from .dataset import BaseDataset, T
 from .modifier import Modifier
->>>>>>> 8cdfa278
 
 
 class VersionAssigner(Modifier):
