--- conflicted
+++ resolved
@@ -18,12 +18,8 @@
 
 from numpy.random import randint, shuffle
 
-<<<<<<< HEAD
-from .dataset import Sampler, SizedDataset, T
-=======
 from .dataset import Dataset, T
 from .modifier import Sampler
->>>>>>> 8cdfa278
 
 
 class RandomSampler(Sampler[T]):
