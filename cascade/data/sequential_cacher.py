--- conflicted
+++ resolved
@@ -18,12 +18,8 @@
 
 from numpy import ceil
 
-<<<<<<< HEAD
-from .dataset import Modifier, SizedDataset, T
-=======
 from .dataset import Dataset, T
 from .modifier import Modifier
->>>>>>> 8cdfa278
 
 
 class SequentialCacher(Modifier[T]):
